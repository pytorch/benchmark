#!/bin/sh
# This script runs TorchBench without installing the pytorch and torch dep packages
# It assumes pytorch, torchtext, and torchvision have already been installed
# Usage:
# run.sh RESULT_DIR [BENCHMARK_FILTER]
# The RESULT_DIR is required, BENCHMARK_FILTER is optional

set -xeo pipefail

# Number of iterations
if [ -z "$NUM_ITER" ]; then
    NUM_ITER=1
fi
# Version of the config
if [ -z "$CONFIG_VER" ]; then
    CONFIG_VER=v1
fi
CONFIG_DIR=${PWD}/torchbenchmark/score/configs/${CONFIG_VER}
CONFIG_ENV=${CONFIG_DIR}/config-${CONFIG_VER}.env

# Load environment variables
set -a;
source ${CONFIG_ENV}
set +a;

DATA_JSON_PREFIX=$(date +"%Y%m%d_%H%M%S")
if [ -z "$1" ]; then
    echo "You must specify the output data dir"
    exit 1
fi
DATA_DIR="$1"
mkdir -p "${DATA_DIR}"

# Must read BENCHMARK_FILTER after loading the config
# Because config has a preset BENCHMARK_FILTER
if [ -n "$2" ]; then
    BENCHMARK_FILTER="$2"
fi

sudo nvidia-smi -ac ${GPU_FREQUENCY}
export CUDA_VISIBLE_DEVICES="${GPU_LIST}"
export GOMP_CPU_AFFINITY="${CORE_LIST}"

# Comment out the ordinary benchmark steps, and replace them with LTC custom ones.
# echo "Running benchmark with filter: \"${BENCHMARK_FILTER}\""

# Run the benchmark
<<<<<<< HEAD
# for c in $(seq 1 $NUM_ITER); do
#     taskset -c "${CORE_LIST}" pytest test_bench.py -k "${BENCHMARK_FILTER}" \
#             --benchmark-min-rounds "${NUM_ROUNDS}" \
#             --benchmark-json ${DATA_DIR}/${DATA_JSON_PREFIX}_${c}.json
# done

echo "Running check_lazy.py"
# The output is a file full of JSON objects but not legit .JSON.
python check_lazy.py --output_file ${DATA_DIR}/sweep.out
python check_lazy.py --json_to_csv ${DATA_DIR}/sweep.out --output_file ${DATA_DIR}/sweep.csv

echo "Running lazy_bench.py"
# We have two copies of repos. $HOME/pytorch for actual benchmarking. ../pytorch for user check-out.
# Here we use lazy_bench.py from $HOME/pytorch which points to the correct install of pytorch,
# and TorchBench from pwd which has the LTC enhancements.
LTC_TS_CUDA=1 python $HOME/pytorch/lazy_tensor_core/lazy_bench.py -d cuda --fuser fuser2 --output_dir ${DATA_DIR} --test train --torchbench_dir .
LTC_TS_CUDA=1 python $HOME/pytorch/lazy_tensor_core/lazy_bench.py -d cuda --fuser fuser2 --output_dir ${DATA_DIR} --test eval --torchbench_dir .
=======
for c in $(seq 1 $NUM_ITER); do
    taskset -c "${CORE_LIST}" pytest test_bench.py -k "${BENCHMARK_FILTER}" \
            --benchmark-min-rounds "${NUM_ROUNDS}" \
            --benchmark-json ${DATA_DIR}/${DATA_JSON_PREFIX}_${c}.json \
            --verbose
done
>>>>>>> bf51bcff

echo "Benchmark finished successfully. Output data dir is ${DATA_DIR}."<|MERGE_RESOLUTION|>--- conflicted
+++ resolved
@@ -45,11 +45,11 @@
 # echo "Running benchmark with filter: \"${BENCHMARK_FILTER}\""
 
 # Run the benchmark
-<<<<<<< HEAD
 # for c in $(seq 1 $NUM_ITER); do
 #     taskset -c "${CORE_LIST}" pytest test_bench.py -k "${BENCHMARK_FILTER}" \
 #             --benchmark-min-rounds "${NUM_ROUNDS}" \
 #             --benchmark-json ${DATA_DIR}/${DATA_JSON_PREFIX}_${c}.json
+#             --verbose
 # done
 
 echo "Running check_lazy.py"
@@ -63,13 +63,5 @@
 # and TorchBench from pwd which has the LTC enhancements.
 LTC_TS_CUDA=1 python $HOME/pytorch/lazy_tensor_core/lazy_bench.py -d cuda --fuser fuser2 --output_dir ${DATA_DIR} --test train --torchbench_dir .
 LTC_TS_CUDA=1 python $HOME/pytorch/lazy_tensor_core/lazy_bench.py -d cuda --fuser fuser2 --output_dir ${DATA_DIR} --test eval --torchbench_dir .
-=======
-for c in $(seq 1 $NUM_ITER); do
-    taskset -c "${CORE_LIST}" pytest test_bench.py -k "${BENCHMARK_FILTER}" \
-            --benchmark-min-rounds "${NUM_ROUNDS}" \
-            --benchmark-json ${DATA_DIR}/${DATA_JSON_PREFIX}_${c}.json \
-            --verbose
-done
->>>>>>> bf51bcff
 
 echo "Benchmark finished successfully. Output data dir is ${DATA_DIR}."