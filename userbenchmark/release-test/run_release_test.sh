--- conflicted
+++ resolved
@@ -17,10 +17,6 @@
 . switch-cuda.sh "${CUDA_VERSION}"
 nvcc --version
 sudo apt-get install bc
-<<<<<<< HEAD
-
-=======
->>>>>>> e26afdbf
 # run mnist
 mkdir -p "${RESULT_DIR}/mnist"
 pushd "${EXAMPLES_DIR}/mnist"
