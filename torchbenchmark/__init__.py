--- conflicted
+++ resolved
@@ -59,16 +59,12 @@
         [sys.executable, install_file],
     ]
     run_env = os.environ.copy()
-<<<<<<< HEAD
     run_env["PYTHONPATH"] = this_dir.parent
-    for key, item in run_env.items():
-        run_env[key] = str(run_env[key])
-=======
     run_env["PYTHONPATH"] = Path(this_dir.parent).as_posix()
->>>>>>> 350bb046
+
     run_kwargs = {
         "cwd": model_path,
-        "check": 'True',
+        "check": True,
         "env": run_env,
     }
 
