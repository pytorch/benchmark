#!/usr/bin/env python

# Make all randomness deterministic
import random
import argparse
import torch
import os
import numpy as np

random.seed(1337)
torch.manual_seed(1337)
np.random.seed(1337)
torch.backends.cudnn.deterministic = True
torch.backends.cudnn.benchmark = False
from ...util.model import BenchmarkModel
from torchbenchmark.tasks import COMPUTER_VISION

from .train_cyclegan import prepare_training_loop
from .test_cyclegan import get_model


def nyi():
    raise NotImplementedError()


class Model(BenchmarkModel):
    task = COMPUTER_VISION.GENERATION

    def __init__(self, device=None, jit=False):
        super().__init__()
        self.device = device
        self.jit = jit
        if device != 'cuda' or device != 'lazy':  # NYI implemented for things that aren't on the GPU
            self.get_module = self.train = self.eval = nyi
            return

        train_args = f"--dataroot {os.path.dirname(__file__)}/datasets/horse2zebra --name horse2zebra --model cycle_gan --display_id 0 --n_epochs 3 --n_epochs_decay 3"
        self.training_loop = prepare_training_loop(train_args.split(' '))
        self.model, self.input = get_model(jit)

    def get_module(self):
        return self.model, self.input

    def set_train(self):
        # another model instance is used for training
        # and the train mode is on by default
        pass

<<<<<<< HEAD
    def train(self, niter=None):
=======
    def train(self, niter=1):
>>>>>>> bf51bcff
        # the training process is not patched to use scripted models
        if self.jit:
            raise NotImplementedError()

        if self.device == 'cpu':
            raise NotImplementedError("Disabled due to excessively slow runtime - see GH Issue #100")

<<<<<<< HEAD
        return self.training_loop(niter)
=======
        for i in range(niter):
            # training_loop has its own count logic inside.  It actually runs 7 epochs per niter=1 (with each 'epoch'
            # being limited to a small set of data)
            # it would be more in symmetry with the rest of torchbenchmark if niter=1 ran just an inner-loop
            # step rather than 7 epochs, but changing it now would potentially cause discontinuity with existing/historical measurement
            self.training_loop(None)
>>>>>>> bf51bcff

    def eval(self, niter=1):
        model, example_inputs = self.get_module()
        for i in range(niter):
            model(*example_inputs)


if __name__ == '__main__':
    m = Model(device='cuda', jit=False)
    model, example_inputs = m.get_module()
    model(*example_inputs)
    m.train()
    m.eval()

    m2 = Model(device='cuda', jit=True)
    m2.eval()

    m3 = Model()
    try:
        m3.train()
        finished = True
    except NotImplementedError:
        finished = False
    assert not finished<|MERGE_RESOLUTION|>--- conflicted
+++ resolved
@@ -46,11 +46,7 @@
         # and the train mode is on by default
         pass
 
-<<<<<<< HEAD
-    def train(self, niter=None):
-=======
     def train(self, niter=1):
->>>>>>> bf51bcff
         # the training process is not patched to use scripted models
         if self.jit:
             raise NotImplementedError()
@@ -58,16 +54,12 @@
         if self.device == 'cpu':
             raise NotImplementedError("Disabled due to excessively slow runtime - see GH Issue #100")
 
-<<<<<<< HEAD
-        return self.training_loop(niter)
-=======
         for i in range(niter):
             # training_loop has its own count logic inside.  It actually runs 7 epochs per niter=1 (with each 'epoch'
             # being limited to a small set of data)
             # it would be more in symmetry with the rest of torchbenchmark if niter=1 ran just an inner-loop
             # step rather than 7 epochs, but changing it now would potentially cause discontinuity with existing/historical measurement
             self.training_loop(None)
->>>>>>> bf51bcff
 
     def eval(self, niter=1):
         model, example_inputs = self.get_module()
