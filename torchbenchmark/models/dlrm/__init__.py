from __future__ import absolute_import, division, print_function, unicode_literals

# miscellaneous
import builtins
import functools
# import bisect
# import shutil
import time
import json

# data generation
from . import dlrm_data_pytorch as dp

# numpy
import numpy as np

# pytorch
import torch
import torch.nn as nn
from torch.nn.parallel.parallel_apply import parallel_apply
from torch.nn.parallel.replicate import replicate
from torch.nn.parallel.scatter_gather import gather, scatter

# quotient-remainder trick
from .tricks.qr_embedding_bag import QREmbeddingBag
# mixed-dimension trick
from .tricks.md_embedding_bag import PrEmbeddingBag, md_solver

from torch.optim.lr_scheduler import _LRScheduler

from .dlrm_s_pytorch import DLRM_Net,LRPolicyScheduler
from argparse import Namespace
<<<<<<< HEAD
from torchbenchmark.tasks import RECOMMENDATION
=======
from ...util.model import BenchmarkModel
>>>>>>> 0c61ec3d

### some basic setup ###
np.random.seed(123)
torch.manual_seed(123)

<<<<<<< HEAD
class Model:
    task = RECOMMENDATION.RECOMMENDATION
    def __init__(self, device='cpu', jit=False):
=======
class Model(BenchmarkModel):
    def __init__(self, device=None, jit=False):
        super().__init__()
>>>>>>> 0c61ec3d
        self.device = device
        self.jit = jit
        self.opt = Namespace(**{
            'm_spa' : None,
            'ln_emb': None,
            'ln_bot': None,
            'ln_top': None,
            'arch_interaction_op': "dot",
            'arch_interaction_itself': False,
            'sigmoid_bot': -1,
            'sigmoid_top': -1,
            'sync_dense_params': True,
            'loss_threshold': 0.0,
            'ndevices': -1,
            'qr_flag': False,
            'qr_operation': "mult",
            'qr_collisions': 0,
            'qr_threshold': 200,
            'md_flag': False,
            'md_threshold': 200,
            'md_temperature': 0.3,
            'activation_function': "relu",
            'loss_function': "bce",
            'loss_weights': "1.0-1.0",
            'loss_threshold': 0.0,
            'round_targets': False,
            'data_size': 6,
            'num_batches': 0,
            'data_generation': "random",
            'data_trace_file': "./input/dist_emb_j.log",
            'raw_data_file': "",
            'processed_data_file': "",
            'data_randomize': "total",
            'data_trace_enable_padding': False,
            'max_ind_range': -1,
            'num_workers': 0,
            'memory_map': False,
            'data_sub_sample_rate': 0.0,
            'learning_rate': 0.01,
            'lr_num_warmup_steps': 0,
            'lr_decay_start_step': 0,
            'lr_num_decay_steps': 0,
            'arch_embedding_size': "4-3-2",
            'arch_mlp_bot': "4-3-2",
            'arch_mlp_top': "4-2-1",
            'mini_batch_size': 2,
            'num_indices_per_lookup': 10,
            'num_indices_per_lookup_fixed': True,
            'numpy_rand_seed': 123,
            'arch_sparse_feature_size': 2,
        })

        if self.device == "cuda":
            torch.cuda.manual_seed_all(self.opt.numpy_rand_seed)
            torch.backends.cudnn.deterministic = True

        ### prepare training data ###
        self.opt.ln_bot = np.fromstring(self.opt.arch_mlp_bot, dtype=int, sep="-")

        # input and target at random
        self.opt.ln_emb = np.fromstring(self.opt.arch_embedding_size, dtype=int, sep="-")
        self.opt.m_den = self.opt.ln_bot[0]
        train_data, self.train_ld = dp.make_random_data_and_loader(self.opt, self.opt.ln_emb, self.opt.m_den)
        self.opt.nbatches = len(self.train_ld)

        self.opt.m_spa = self.opt.arch_sparse_feature_size
        num_fea = self.opt.ln_emb.size + 1  # num sparse + num dense features
        m_den_out = self.opt.ln_bot[self.opt.ln_bot.size - 1]
        if self.opt.arch_interaction_op == "dot":
            # approach 1: all
            # num_int = num_fea * num_fea + m_den_out
            # approach 2: unique
            if self.opt.arch_interaction_itself:
                num_int = (num_fea * (num_fea + 1)) // 2 + m_den_out
            else:
                num_int = (num_fea * (num_fea - 1)) // 2 + m_den_out
        elif self.opt.arch_interaction_op == "cat":
            num_int = num_fea * m_den_out
        else:
            sys.exit(
                "ERROR: --arch-interaction-op="
                + self.opt.arch_interaction_op
                + " is not supported"
            )
        arch_mlp_top_adjusted = str(num_int) + "-" + self.opt.arch_mlp_top
        self.opt.ln_top = np.fromstring(arch_mlp_top_adjusted, dtype=int, sep="-")

        dlrm = DLRM_Net(
            self.opt.m_spa,
            self.opt.ln_emb,
            self.opt.ln_bot,
            self.opt.ln_top,
            arch_interaction_op=self.opt.arch_interaction_op,
            arch_interaction_itself=self.opt.arch_interaction_itself,
            sigmoid_bot=self.opt.sigmoid_bot,
            sigmoid_top=self.opt.sigmoid_top,
            sync_dense_params=self.opt.sync_dense_params,
            loss_threshold=self.opt.loss_threshold,
            ndevices=self.opt.ndevices,
            qr_flag=self.opt.qr_flag,
            qr_operation=self.opt.qr_operation,
            qr_collisions=self.opt.qr_collisions,
            qr_threshold=self.opt.qr_threshold,
            md_flag=self.opt.md_flag,
            md_threshold=self.opt.md_threshold,
        )

        # Preparing data
        X,lS_o,lS_i,self.targets = next(iter(self.train_ld))
        if self.device == "cuda":
            X = X.to(self.device)
            lS_i = [S_i.to(self.device) for S_i in lS_i] if isinstance(lS_i, list) \
                    else lS_i.to(self.device)
            lS_o = [S_o.to(self.device) for S_o in lS_o] if isinstance(lS_o, list) \
                    else lS_o.to(self.device)
            self.targets = self.targets.to(self.device)

        # Setting Loss Function
        if self.opt.loss_function == "mse":
            self.loss_fn = torch.nn.MSELoss(reduction="mean")
        elif self.opt.loss_function == "bce":
            self.loss_fn = torch.nn.BCELoss(reduction="mean")
        elif self.opt.loss_function == "wbce":
            self.loss_ws = torch.tensor(np.fromstring(self.opt.loss_weights, dtype=float, sep="-"))
            self.loss_fn = torch.nn.BCELoss(reduction="none")
        else:
            sys.exit("ERROR: --loss-function=" + self.opt.loss_function + " is not supported")

        self.module = dlrm.to(self.device)
        self.example_inputs = (X, lS_o, lS_i)
        self.loss_fn = torch.nn.MSELoss(reduction="mean")
        self.optimizer = torch.optim.SGD(dlrm.parameters(), lr=self.opt.learning_rate)
        self.lr_scheduler = LRPolicyScheduler(self.optimizer, self.opt.lr_num_warmup_steps, self.opt.lr_decay_start_step,
                                            self.opt.lr_num_decay_steps)

    def get_module(self):
        return self.module, self.example_inputs

    def eval(self, niter=1):
        if self.jit:
            raise NotImplementedError("JIT not supported")

        for _ in range(niter):
            self.module(*self.example_inputs)

    def train(self, niter=1):
        if self.jit:
            raise NotImplementedError("JIT not supported")

        gen = self.module(*self.example_inputs)
        for _ in range(niter):
            self.optimizer.zero_grad()
            loss = self.loss_fn(gen, self.targets)
            if self.opt.loss_function == "wbce":
                loss_ws_ = self.loss_ws[T.data.view(-1).long()].view_as(T)
                loss = loss_ws_ * loss
                loss = loss.mean()
            loss.backward()
            self.optimizer.step()
            self.lr_scheduler.step()

if __name__ == '__main__':
    m = Model(device='cuda', jit=False)
    module, example_inputs = m.get_module()
    module(*example_inputs)
    m.train()
    m.eval()<|MERGE_RESOLUTION|>--- conflicted
+++ resolved
@@ -30,25 +30,16 @@
 
 from .dlrm_s_pytorch import DLRM_Net,LRPolicyScheduler
 from argparse import Namespace
-<<<<<<< HEAD
 from torchbenchmark.tasks import RECOMMENDATION
-=======
 from ...util.model import BenchmarkModel
->>>>>>> 0c61ec3d
 
 ### some basic setup ###
 np.random.seed(123)
 torch.manual_seed(123)
 
-<<<<<<< HEAD
 class Model:
     task = RECOMMENDATION.RECOMMENDATION
     def __init__(self, device='cpu', jit=False):
-=======
-class Model(BenchmarkModel):
-    def __init__(self, device=None, jit=False):
-        super().__init__()
->>>>>>> 0c61ec3d
         self.device = device
         self.jit = jit
         self.opt = Namespace(**{
