future
numpy
onnx
pydot
<<<<<<< HEAD
torchviz
=======
>>>>>>> bf51bcff
scikit-learn
tqdm<|MERGE_RESOLUTION|>--- conflicted
+++ resolved
@@ -2,9 +2,5 @@
 numpy
 onnx
 pydot
-<<<<<<< HEAD
-torchviz
-=======
->>>>>>> bf51bcff
 scikit-learn
 tqdm