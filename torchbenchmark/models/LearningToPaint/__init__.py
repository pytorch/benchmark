--- conflicted
+++ resolved
@@ -19,12 +19,8 @@
 torch.backends.cudnn.deterministic = True
 torch.backends.cudnn.benchmark = False
 
-<<<<<<< HEAD
 class Model:
     task = REINFORCEMENT_LEARNING.OTHER_RL
-=======
-class Model(BenchmarkModel):
->>>>>>> 0c61ec3d
     def __init__(self, device=None, jit=False):
         self.device = device
         self.jit = jit
@@ -80,4 +76,4 @@
         m.train(niter=1)
         if m.step%100 == 0:
             m.eval(niter=1)
-        m.step += 1
+        m.step += 1