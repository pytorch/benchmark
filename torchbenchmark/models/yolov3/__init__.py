#!/usr/bin/env python

# Make all randomness deterministic
import random
import argparse
import torch
import os
import numpy as np

random.seed(1337)
torch.manual_seed(1337)
np.random.seed(1337)
torch.backends.cudnn.deterministic = True
torch.backends.cudnn.benchmark = False

from shlex import split
from .yolo_train import prepare_training_loop
from . import yolo_train

from .yolo_models import *  # set ONNX_EXPORT in models.py
from .yolo_utils.datasets import *
from .yolo_utils.utils import *
from pathlib import Path
<<<<<<< HEAD
from torchbenchmark.tasks import COMPUTER_VISION

class Model:
    task = COMPUTER_VISION.SEGMENTATION
    def __init__(self, device='cpu', jit=False):
=======
from ...util.model import BenchmarkModel

class Model(BenchmarkModel):
    def __init__(self, device=None, jit=False):
        super().__init__()
>>>>>>> 0c61ec3d
        self.device = device
        self.jit = jit

    def get_module(self):
        if self.jit:
            raise NotImplementedError()
        parser = argparse.ArgumentParser()
        root = str(Path(yolo_train.__file__).parent.absolute())
        parser.add_argument('--cfg', type=str, default=f'{root}/cfg/yolov3-spp.cfg', help='*.cfg path')
        parser.add_argument('--names', type=str, default=f'{root}/data/coco.names', help='*.names path')
        parser.add_argument('--weights', type=str, default='weights/yolov3-spp-ultralytics.pt', help='weights path')
        parser.add_argument('--source', type=str, default='data/samples', help='source')  # input file/folder, 0 for webcam
        parser.add_argument('--output', type=str, default='output', help='output folder')  # output folder
        parser.add_argument('--img-size', type=int, default=512, help='inference size (pixels)')
        parser.add_argument('--conf-thres', type=float, default=0.3, help='object confidence threshold')
        parser.add_argument('--iou-thres', type=float, default=0.6, help='IOU threshold for NMS')
        parser.add_argument('--fourcc', type=str, default='mp4v', help='output video codec (verify ffmpeg support)')
        parser.add_argument('--half', action='store_true', help='half precision FP16 inference')
        parser.add_argument('--device', default='', help='device id (i.e. 0 or 0,1) or cpu')
        parser.add_argument('--view-img', action='store_true', help='display results')
        parser.add_argument('--save-txt', action='store_true', help='save results to *.txt')
        parser.add_argument('--classes', nargs='+', type=int, help='filter by class')
        parser.add_argument('--agnostic-nms', action='store_true', help='class-agnostic NMS')
        parser.add_argument('--augment', action='store_true', help='augmented inference')
        opt = parser.parse_args(['--device', self.device])
        opt.cfg = check_file(opt.cfg)  # check file
        opt.names = check_file(opt.names)  # check file
        model = Darknet(opt.cfg, opt.img_size)
        model.to(opt.device).eval()
        input = (torch.rand(1, 3, 384, 512).to(opt.device),)
        return model, input

    def set_train(self):
        # another model instance is used for training
        # and the train mode is on by default
        pass

    def train(self, niterations=1):
        # the training process is not patched to use scripted models
        if self.jit:
            raise NotImplementedError()

        if self.device == 'cpu':
            raise NotImplementedError("Disabled due to excessively slow runtime - see GH Issue #100")

        root = str(Path(yolo_train.__file__).parent.absolute())
        train_args = split(f"--data {root}/data/coco128.data --img 416 --batch 8 --nosave --notest --epochs 1 --device {self.device} --weights ''")
        print(train_args)
        training_loop = prepare_training_loop(train_args)

        return training_loop(niterations)

    
    def eval(self, niterations=1):
        model, example_inputs = self.get_module()
        img = example_inputs[0]
        im0s_shape = (480, 640, 3)
        for i in range(niterations):
            pred = model(img, augment=False)[0]
            # Apply NMS
            pred = non_max_suppression(pred, 0.3, 0.6,
                                    multi_label=False, classes=None, agnostic=False)

if __name__ == '__main__':
    m = Model(device='cpu', jit=False)
    model, example_inputs = m.get_module()
    model(*example_inputs)
    m.train()
    m.eval()<|MERGE_RESOLUTION|>--- conflicted
+++ resolved
@@ -21,19 +21,13 @@
 from .yolo_utils.datasets import *
 from .yolo_utils.utils import *
 from pathlib import Path
-<<<<<<< HEAD
+from ...util.model import BenchmarkModel
 from torchbenchmark.tasks import COMPUTER_VISION
 
-class Model:
+class Model(BenchmarkModel):
     task = COMPUTER_VISION.SEGMENTATION
-    def __init__(self, device='cpu', jit=False):
-=======
-from ...util.model import BenchmarkModel
-
-class Model(BenchmarkModel):
     def __init__(self, device=None, jit=False):
         super().__init__()
->>>>>>> 0c61ec3d
         self.device = device
         self.jit = jit
 
@@ -86,7 +80,7 @@
 
         return training_loop(niterations)
 
-    
+
     def eval(self, niterations=1):
         model, example_inputs = self.get_module()
         img = example_inputs[0]
