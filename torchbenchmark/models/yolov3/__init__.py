#!/usr/bin/env python

# Make all randomness deterministic
import random
import argparse
import torch
import os
import numpy as np

random.seed(1337)
torch.manual_seed(1337)
np.random.seed(1337)
torch.backends.cudnn.deterministic = True
torch.backends.cudnn.benchmark = False

from shlex import split
from .yolo_train import prepare_training_loop

from .yolo_models import *  # set ONNX_EXPORT in models.py
from .yolo_utils.datasets import *
from .yolo_utils.utils import *
from pathlib import Path

class Model:
    def __init__(self, device='cpu', jit=False):
        self.device = device
        self.jit = jit
<<<<<<< HEAD
        device_spec = "0" if device == 'cuda' else 'cpu'
        root = str(Path(__file__).parent)
        train_args = split(f"--data {root}/data/coco128.data --img 416 --batch 8 --nosave --notest --epochs 1 --device {device_spec} --weights ''")
=======
        train_args = split(f"--data data/coco128.data --img 416 --batch 8 --nosave --notest --epochs 1 --device {device} --weights ''")
>>>>>>> a9c324ed
        print(train_args)
        self.training_loop = prepare_training_loop(train_args)

    def get_module(self):
        if self.jit:
            raise NotImplementedError()
        parser = argparse.ArgumentParser()
        dirname = os.path.dirname(os.path.abspath(__file__)) 
        parser.add_argument('--cfg', type=str, default=f'{dirname}/cfg/yolov3-spp.cfg', help='*.cfg path')
        parser.add_argument('--names', type=str, default=f'{dirname}/data/coco.names', help='*.names path')
        parser.add_argument('--weights', type=str, default='weights/yolov3-spp-ultralytics.pt', help='weights path')
        parser.add_argument('--source', type=str, default='data/samples', help='source')  # input file/folder, 0 for webcam
        parser.add_argument('--output', type=str, default='output', help='output folder')  # output folder
        parser.add_argument('--img-size', type=int, default=512, help='inference size (pixels)')
        parser.add_argument('--conf-thres', type=float, default=0.3, help='object confidence threshold')
        parser.add_argument('--iou-thres', type=float, default=0.6, help='IOU threshold for NMS')
        parser.add_argument('--fourcc', type=str, default='mp4v', help='output video codec (verify ffmpeg support)')
        parser.add_argument('--half', action='store_true', help='half precision FP16 inference')
        parser.add_argument('--device', default='', help='device id (i.e. 0 or 0,1) or cpu')
        parser.add_argument('--view-img', action='store_true', help='display results')
        parser.add_argument('--save-txt', action='store_true', help='save results to *.txt')
        parser.add_argument('--classes', nargs='+', type=int, help='filter by class')
        parser.add_argument('--agnostic-nms', action='store_true', help='class-agnostic NMS')
        parser.add_argument('--augment', action='store_true', help='augmented inference')
        opt = parser.parse_args(['--device', self.device])
        opt.cfg = check_file(opt.cfg)  # check file
        opt.names = check_file(opt.names)  # check file
        model = Darknet(opt.cfg, opt.img_size)
        model.to(opt.device).eval()
        input = (torch.rand(1, 3, 384, 512),)
        return model, input
        
    def train(self, niterations=2):
        # the training process is not patched to use scripted models
        if self.jit:
            raise NotImplementedError()
        return self.training_loop(niterations)

    
    def eval(self, niterations=1):
        model, example_inputs = self.get_module()
        img = example_inputs[0]
        im0s_shape = (480, 640, 3)
        for i in range(niterations):
            pred = model(img, augment=False)[0]
            # Apply NMS
            pred = non_max_suppression(pred, 0.3, 0.6,
                                    multi_label=False, classes=None, agnostic=False)

if __name__ == '__main__':
    m = Model(device='cpu', jit=False)
    model, example_inputs = m.get_module()
    model(*example_inputs)
    m.train()
    m.eval()<|MERGE_RESOLUTION|>--- conflicted
+++ resolved
@@ -25,13 +25,8 @@
     def __init__(self, device='cpu', jit=False):
         self.device = device
         self.jit = jit
-<<<<<<< HEAD
-        device_spec = "0" if device == 'cuda' else 'cpu'
         root = str(Path(__file__).parent)
-        train_args = split(f"--data {root}/data/coco128.data --img 416 --batch 8 --nosave --notest --epochs 1 --device {device_spec} --weights ''")
-=======
-        train_args = split(f"--data data/coco128.data --img 416 --batch 8 --nosave --notest --epochs 1 --device {device} --weights ''")
->>>>>>> a9c324ed
+        train_args = split(f"--data {root}/data/coco128.data --img 416 --batch 8 --nosave --notest --epochs 1 --device {device} --weights ''")
         print(train_args)
         self.training_loop = prepare_training_loop(train_args)
 
