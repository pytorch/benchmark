from .dataloader import SuperSloMo
from .model_wrapper import Model as ModelWrapper
import torch
import torch.nn.functional as F
import torch.optim as optim
import torchvision.transforms as transforms
import random
import numpy as np

from argparse import Namespace
from pathlib import Path
from ...util.model import BenchmarkModel

from torchbenchmark.tasks import COMPUTER_VISION

torch.manual_seed(1337)
random.seed(1337)
np.random.seed(1337)
torch.backends.cudnn.deterministic = True
torch.backends.cudnn.benchmark = False


<<<<<<< HEAD
class Model:
    task = COMPUTER_VISION.OTHER_COMPUTER_VISION
=======
class Model(BenchmarkModel):
>>>>>>> 0c61ec3d
    def __init__(self, device=None, jit=False):
        super().__init__()
        self.device = device
        self.jit = jit
        self.module = ModelWrapper(device)
        if jit:
            self.module = torch.jit.script(self.module)

        root = str(Path(__file__).parent)
        self.args = args = Namespace(**{
            'dataset_root': f'{root}/dataset',
            'train_batch_size': 6,
            'init_learning_rate': 0.0001,
        })

        self.optimizer = optim.Adam(self.module.parameters(),
                                    lr=args.init_learning_rate)

        mean = [0.429, 0.431, 0.397]
        std = [1, 1, 1]
        normalize = transforms.Normalize(mean=mean,
                                         std=std)
        transform = transforms.Compose([transforms.ToTensor(), normalize])

        trainset = SuperSloMo(root=args.dataset_root + '/train',
                                         transform=transform, train=True)
        trainloader = torch.utils.data.DataLoader(
            trainset,
            batch_size=args.train_batch_size,
            shuffle=False)

        trainData, trainFrameIndex = next(iter(trainloader))
        frame0, frameT, frame1 = trainData
        trainData = (frame0.to(device),
                     frameT.to(device),
                     frame1.to(device))
        self.example_inputs = trainFrameIndex, *trainData

    def get_module(self):
        return self.module, self.example_inputs

    def eval(self, niter=1):
        if self.device == 'cpu':
            raise NotImplementedError("Disabled due to excessively slow runtime - see GH Issue #100")

        for _ in range(niter):
            self.module(*self.example_inputs)

    def train(self, niter=1):
        if self.device == 'cpu':
            raise NotImplementedError("Disabled due to excessively slow runtime - see GH Issue #100")

        for _ in range(niter):
            self.optimizer.zero_grad()
            
            Ft_p, loss = self.module(*self.example_inputs)
            
            loss.backward()
            self.optimizer.step()


if __name__ == '__main__':
    m = Model(device='cuda', jit=False)
    module, example_inputs = m.get_module()
    module(*example_inputs)
    m.train(niter=1)
    m.eval(niter=1)<|MERGE_RESOLUTION|>--- conflicted
+++ resolved
@@ -20,12 +20,8 @@
 torch.backends.cudnn.benchmark = False
 
 
-<<<<<<< HEAD
 class Model:
     task = COMPUTER_VISION.OTHER_COMPUTER_VISION
-=======
-class Model(BenchmarkModel):
->>>>>>> 0c61ec3d
     def __init__(self, device=None, jit=False):
         super().__init__()
         self.device = device
@@ -80,9 +76,9 @@
 
         for _ in range(niter):
             self.optimizer.zero_grad()
-            
+
             Ft_p, loss = self.module(*self.example_inputs)
-            
+
             loss.backward()
             self.optimizer.step()
 
