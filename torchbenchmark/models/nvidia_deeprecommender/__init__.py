# Benchmark created from NVidia DeepRecommender github project:
#   https://github.com/NVIDIA/DeepRecommender
#   a32a8a5c23092c551616acf6fac5b32e1155d18b
# Test supports eval and train modes for cpu and cuda targets.
#
# Both nvtrain.py and nvinfer.py support all original command
# line parameters but tensorflow dependency for logging has
# been removed.

import torch
import torch.optim as optim
import torchvision.models as models
from ...util.model import BenchmarkModel
from torchbenchmark.tasks import RECOMMENDATION

import gc
from .nvtrain import DeepRecommenderTrainBenchmark
from .nvinfer import DeepRecommenderInferenceBenchmark

class Model(BenchmarkModel):

  task = RECOMMENDATION.RECOMMENDATION

  def __init__(self, device="cpu", jit=False):
    super().__init__()
    self.device = device
    self.not_implemented_reason = "Implemented"
    self.eval_mode = True #default to inference

    if jit:
      self.not_implemented_reason = "Jit Not Supported"

    elif self.device != "cpu" and self.device != "cuda":
      self.not_implemented_reason = "device type not supported"

    elif self.device == "cuda" and torch.cuda.is_available() == False:
      self.not_implemented_reason = "cuda not available on this device"

    else:
      self.train_obj = DeepRecommenderTrainBenchmark(device = self.device, jit = jit)
      self.infer_obj = DeepRecommenderInferenceBenchmark(device = self.device, jit = jit)

  def get_module(self):
<<<<<<< HEAD
    return self.infer_obj.rencoder, (self.infer_obj.toyinputs, )
=======
    if self.eval_mode:
       return self.infer_obj.rencoder, (self.infer_obj.toyinputs,)

    return self.train_obj.rencoder, (self.train_obj.toyinputs,)
>>>>>>> ba3b89c3

  def set_eval(self):
    self.eval_mode = True

  def set_train(self):
    self.eval_mode = False

  def train(self, niter=1):
    self.check_implemented()

    for i in range(niter):
      self.train_obj.train(niter)

  def eval(self, niter=1):
    self.check_implemented()

    for i in range(niter):
      self.infer_obj.eval(niter)

  def check_implemented(self):
    if self.not_implemented_reason != "Implemented":
      raise NotImplementedError(self.not_implemented_reason)

  def timed_infer(self):
    self.check_implemented()
    self.infer_obj.TimedInferenceRun()

  def timed_train(self):
    self.check_implemented()
    self.train_obj.TimedTrainingRun()

def main():
  cudaBenchMark = DeepRecommenderBenchmark(device = 'cuda', jit = False)
  cudaBenchMark.timed_train()
  cudaBenchMark.timed_infer()

  cpuBenchMark = DeepRecommenderBenchmark(device = 'cpu', jit = False)
  cpuBenchMark.timed_train()
  cpuBenchMark.timed_infer()

if __name__ == '__main__':
  main()<|MERGE_RESOLUTION|>--- conflicted
+++ resolved
@@ -41,14 +41,10 @@
       self.infer_obj = DeepRecommenderInferenceBenchmark(device = self.device, jit = jit)
 
   def get_module(self):
-<<<<<<< HEAD
-    return self.infer_obj.rencoder, (self.infer_obj.toyinputs, )
-=======
     if self.eval_mode:
        return self.infer_obj.rencoder, (self.infer_obj.toyinputs,)
 
     return self.train_obj.rencoder, (self.train_obj.toyinputs,)
->>>>>>> ba3b89c3
 
   def set_eval(self):
     self.eval_mode = True
