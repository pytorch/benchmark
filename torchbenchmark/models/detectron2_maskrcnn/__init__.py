import torch
import os
import itertools
import random
import itertools
from pathlib import Path
from typing import Tuple

from detectron2.checkpoint import DetectionCheckpointer

# TorchBench imports
from torchbenchmark.util.model import BenchmarkModel
from torchbenchmark.tasks import COMPUTER_VISION

MODEL_NAME = os.path.basename(os.path.dirname(os.path.abspath(__file__)))
MODEL_DIR = os.path.abspath(os.path.dirname(__file__))

# setup environment variable
CURRENT_DIR = Path(os.path.dirname(os.path.realpath(__file__)))
DATA_DIR = os.path.join(CURRENT_DIR.parent.parent, "data", ".data", "coco2017-minimal")
assert os.path.exists(DATA_DIR), "Couldn't find coco2017 minimal data dir, please run install.py again."
if not 'DETECTRON2_DATASETS' in os.environ:
    os.environ['DETECTRON2_DATASETS'] = DATA_DIR

from detectron2.config import instantiate
from detectron2 import model_zoo
from detectron2.utils.events import EventStorage
from torch.utils._pytree import tree_map

torch.backends.cudnn.deterministic = False
torch.backends.cudnn.benchmark = False

def prefetch(dataloader, device, precision="fp32"):
    r = []
    dtype = torch.float16 if precision == "fp16" else torch.float32
    for batch in dataloader:
        r.append(tree_map(lambda x: x.to(device, dtype=dtype) if isinstance(x, torch.Tensor) else x, batch))
    return r

class Model(BenchmarkModel):
    task = COMPUTER_VISION.DETECTION
    model_file = os.path.join(MODEL_DIR, ".data", f"{MODEL_NAME}.pkl")
    DEFAULT_TRAIN_BSIZE = 1
    DEFAULT_EVAL_BSIZE = 1
<<<<<<< HEAD
=======
    # Skip correctness check, because the output tensor can't be verified using
    # cosine similarity or torch.close()
    SKIP_CORRECTNESS_CHECK = True
>>>>>>> 023c5972

    def __init__(self, test, device, jit=False, batch_size=None, extra_args=[]):
        super().__init__(test=test, device=device, jit=jit, batch_size=batch_size, extra_args=extra_args)

        model_cfg = model_zoo.get_config("common/models/mask_rcnn_fpn.py").model
        data_cfg = model_zoo.get_config("common/data/coco.py").dataloader

        if test == "train":
            # use a mini dataset
            data_cfg.train.dataset.names = "coco_2017_val_100"
            data_cfg.train.total_batch_size = self.batch_size
            self.model = instantiate(model_cfg).to(self.device)
            train_loader = instantiate(data_cfg.train)
            self.example_inputs = prefetch(itertools.islice(train_loader, 100), self.device)
            self.optimizer = torch.optim.SGD(self.model.parameters(), 0.)
        elif test == "eval":
            data_cfg.test.dataset.names = "coco_2017_val_100"
            data_cfg.test.batch_size = self.batch_size
            self.model = instantiate(model_cfg).to(self.device)
            # load model from checkpoint
            DetectionCheckpointer(self.model).load(self.model_file)
            self.model.eval()
            test_loader = instantiate(data_cfg.test)
            self.example_inputs = prefetch(itertools.islice(test_loader, 100), self.device)
        self.NUM_BATCHES = len(self.example_inputs)

    def get_module(self):
        return self.model, (self.example_inputs[0], )

    def train(self):
        self.model.train()
        with EventStorage():
            for idx in range(self.NUM_BATCHES):
                losses = self.model(self.example_inputs[idx])
                loss = sum(losses.values())
                loss.backward()
                self.optimizer.step()
                self.optimizer.zero_grad()

    def eval(self) -> Tuple[torch.Tensor]:
        self.model.eval()
        with torch.no_grad():
            for idx in range(self.NUM_BATCHES):
                out = self.model(self.example_inputs[idx])
        # retrieve output tensors
        outputs = []
        for item in out:
            fields = list(map(lambda x: list(x.get_fields().values()), item.values()))
            for boxes in fields:
                tensor_box = list(filter(lambda x: isinstance(x, torch.Tensor), boxes))
                outputs.extend(tensor_box)
        return tuple(outputs)<|MERGE_RESOLUTION|>--- conflicted
+++ resolved
@@ -42,12 +42,9 @@
     model_file = os.path.join(MODEL_DIR, ".data", f"{MODEL_NAME}.pkl")
     DEFAULT_TRAIN_BSIZE = 1
     DEFAULT_EVAL_BSIZE = 1
-<<<<<<< HEAD
-=======
     # Skip correctness check, because the output tensor can't be verified using
     # cosine similarity or torch.close()
     SKIP_CORRECTNESS_CHECK = True
->>>>>>> 023c5972
 
     def __init__(self, test, device, jit=False, batch_size=None, extra_args=[]):
         super().__init__(test=test, device=device, jit=jit, batch_size=batch_size, extra_args=extra_args)
