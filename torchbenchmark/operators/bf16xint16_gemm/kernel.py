"""
Triton implementation by @jlebar: https://gist.github.com/jlebar/3435b2c00deea53258887ce37231e5e2
"""

import torch

import triton
import triton.language as tl


def is_cuda():
    return triton.runtime.driver.active.get_current_target().backend == "cuda"


def is_hip_mi200():
    target = triton.runtime.driver.active.get_current_target()
    return target.backend == "hip" and target.arch == "gfx90a"


def get_cuda_autotune_config():
    return [
        triton.Config({'BLOCK_SIZE_M': 128, 'BLOCK_SIZE_N': 256, 'BLOCK_SIZE_K': 64, 'GROUP_SIZE_M': 8}, num_stages=3,
                      num_warps=8),
        triton.Config({'BLOCK_SIZE_M': 64, 'BLOCK_SIZE_N': 256, 'BLOCK_SIZE_K': 32, 'GROUP_SIZE_M': 8}, num_stages=4,
                      num_warps=4),
        triton.Config({'BLOCK_SIZE_M': 128, 'BLOCK_SIZE_N': 128, 'BLOCK_SIZE_K': 32, 'GROUP_SIZE_M': 8}, num_stages=4,
                      num_warps=4),
        triton.Config({'BLOCK_SIZE_M': 128, 'BLOCK_SIZE_N': 64, 'BLOCK_SIZE_K': 32, 'GROUP_SIZE_M': 8}, num_stages=4,
                      num_warps=4),
        triton.Config({'BLOCK_SIZE_M': 64, 'BLOCK_SIZE_N': 128, 'BLOCK_SIZE_K': 32, 'GROUP_SIZE_M': 8}, num_stages=4,
                      num_warps=4),
        triton.Config({'BLOCK_SIZE_M': 128, 'BLOCK_SIZE_N': 32, 'BLOCK_SIZE_K': 32, 'GROUP_SIZE_M': 8}, num_stages=4,
                      num_warps=4),
        triton.Config({'BLOCK_SIZE_M': 64, 'BLOCK_SIZE_N': 32, 'BLOCK_SIZE_K': 32, 'GROUP_SIZE_M': 8}, num_stages=5,
                      num_warps=2),
        triton.Config({'BLOCK_SIZE_M': 32, 'BLOCK_SIZE_N': 64, 'BLOCK_SIZE_K': 32, 'GROUP_SIZE_M': 8}, num_stages=5,
                      num_warps=2),
        # Good config for fp8 inputs.
        triton.Config({'BLOCK_SIZE_M': 128, 'BLOCK_SIZE_N': 256, 'BLOCK_SIZE_K': 128, 'GROUP_SIZE_M': 8}, num_stages=3,
                      num_warps=8),
        triton.Config({'BLOCK_SIZE_M': 256, 'BLOCK_SIZE_N': 128, 'BLOCK_SIZE_K': 128, 'GROUP_SIZE_M': 8}, num_stages=3,
                      num_warps=8),
        triton.Config({'BLOCK_SIZE_M': 256, 'BLOCK_SIZE_N': 64, 'BLOCK_SIZE_K': 128, 'GROUP_SIZE_M': 8}, num_stages=4,
                      num_warps=4),
        triton.Config({'BLOCK_SIZE_M': 64, 'BLOCK_SIZE_N': 256, 'BLOCK_SIZE_K': 128, 'GROUP_SIZE_M': 8}, num_stages=4,
                      num_warps=4),
        triton.Config({'BLOCK_SIZE_M': 128, 'BLOCK_SIZE_N': 128, 'BLOCK_SIZE_K': 128, 'GROUP_SIZE_M': 8}, num_stages=4,
                      num_warps=4),
        triton.Config({'BLOCK_SIZE_M': 128, 'BLOCK_SIZE_N': 64, 'BLOCK_SIZE_K': 64, 'GROUP_SIZE_M': 8}, num_stages=4,
                      num_warps=4),
        triton.Config({'BLOCK_SIZE_M': 64, 'BLOCK_SIZE_N': 128, 'BLOCK_SIZE_K': 64, 'GROUP_SIZE_M': 8}, num_stages=4,
                      num_warps=4),
        triton.Config({'BLOCK_SIZE_M': 128, 'BLOCK_SIZE_N': 32, 'BLOCK_SIZE_K': 64, 'GROUP_SIZE_M': 8}, num_stages=4,
                      num_warps=4)
    ]


def get_hip_autotune_config():
    return [
        triton.Config(
            {'BLOCK_SIZE_M': 128, 'BLOCK_SIZE_N': 256, 'BLOCK_SIZE_K': 16, 'GROUP_SIZE_M': 1, 'waves_per_eu': 2},
            num_warps=4, num_stages=0),
        triton.Config(
            {'BLOCK_SIZE_M': 256, 'BLOCK_SIZE_N': 256, 'BLOCK_SIZE_K': 16, 'GROUP_SIZE_M': 4, 'waves_per_eu': 2},
            num_warps=8, num_stages=0),
        triton.Config(
            {'BLOCK_SIZE_M': 128, 'BLOCK_SIZE_N': 128, 'BLOCK_SIZE_K': 32, 'GROUP_SIZE_M': 1, 'waves_per_eu': 2},
            num_warps=8, num_stages=0),
        triton.Config(
            {'BLOCK_SIZE_M': 64, 'BLOCK_SIZE_N': 128, 'BLOCK_SIZE_K': 32, 'GROUP_SIZE_M': 8, 'waves_per_eu': 3},
            num_warps=4, num_stages=0),
        triton.Config(
            {'BLOCK_SIZE_M': 64, 'BLOCK_SIZE_N': 64, 'BLOCK_SIZE_K': 32, 'GROUP_SIZE_M': 1, 'waves_per_eu': 8},
            num_warps=4, num_stages=0),
    ]


def get_autotune_config():
    if is_cuda():
        return get_cuda_autotune_config()
    else:
        return get_hip_autotune_config()


# NOTE(TritonBench): this is copied from the triton tutorial as the baseline
# https://triton-lang.org/main/getting-started/tutorials/03-matrix-multiplication.html


# `triton.jit`'ed functions can be auto-tuned by using the `triton.autotune` decorator, which consumes:
#   - A list of `triton.Config` objects that define different configurations of
#       meta-parameters (e.g., `BLOCK_SIZE_M`) and compilation options (e.g., `num_warps`) to try
#   - An auto-tuning *key* whose change in values will trigger evaluation of all the
#       provided configs
@triton.autotune(
    configs=get_autotune_config(),
    key=["M", "N", "K"],
)
@triton.jit
def bf16xbf16_matmul_kernel(
        # Pointers to matrices
        a_ptr, b_ptr, c_ptr,
        # Matrix dimensions
        M, N, K,
        # The stride variables represent how much to increase the ptr by when moving by 1
        # element in a particular dimension. E.g. `stride_am` is how much to increase `a_ptr`
        # by to get the element one row down (A has M rows).
        stride_am, stride_ak,  #
        stride_bk, stride_bn,  #
        stride_cm, stride_cn,
        # Meta-parameters
        BLOCK_SIZE_M: tl.constexpr, BLOCK_SIZE_N: tl.constexpr, BLOCK_SIZE_K: tl.constexpr,  #
        GROUP_SIZE_M: tl.constexpr,  #
):
    """Kernel for computing the matmul C = A x B.
    A has shape (M, K), B has shape (K, N) and C has shape (M, N)
    """
    # -----------------------------------------------------------
    # Map program ids `pid` to the block of C it should compute.
    # This is done in a grouped ordering to promote L2 data reuse.
    # See above `L2 Cache Optimizations` section for details.
    pid = tl.program_id(axis=0)
    num_pid_m = tl.cdiv(M, BLOCK_SIZE_M)
    num_pid_n = tl.cdiv(N, BLOCK_SIZE_N)
    num_pid_in_group = GROUP_SIZE_M * num_pid_n
    group_id = pid // num_pid_in_group
    first_pid_m = group_id * GROUP_SIZE_M
    group_size_m = min(num_pid_m - first_pid_m, GROUP_SIZE_M)
    pid_m = first_pid_m + ((pid % num_pid_in_group) % group_size_m)
    pid_n = (pid % num_pid_in_group) // group_size_m

    # ----------------------------------------------------------
    # Create pointers for the first blocks of A and B.
    # We will advance this pointer as we move in the K direction
    # and accumulate
    # `a_ptrs` is a block of [BLOCK_SIZE_M, BLOCK_SIZE_K] pointers
    # `b_ptrs` is a block of [BLOCK_SIZE_K, BLOCK_SIZE_N] pointers
    # See above `Pointer Arithmetic` section for details
    offs_am = (pid_m * BLOCK_SIZE_M + tl.arange(0, BLOCK_SIZE_M)) % M
    offs_bn = (pid_n * BLOCK_SIZE_N + tl.arange(0, BLOCK_SIZE_N)) % N
    offs_k = tl.arange(0, BLOCK_SIZE_K)
    a_ptrs = a_ptr + (offs_am[:, None] * stride_am + offs_k[None, :] * stride_ak)
    b_ptrs = b_ptr + (offs_k[:, None] * stride_bk + offs_bn[None, :] * stride_bn)

    # -----------------------------------------------------------
    # Iterate to compute a block of the C matrix.
    # We accumulate into a `[BLOCK_SIZE_M, BLOCK_SIZE_N]` block
    # of fp32 values for higher accuracy.
    # `accumulator` will be converted back to fp16 after the loop.
    accumulator = tl.zeros((BLOCK_SIZE_M, BLOCK_SIZE_N), dtype=tl.float32)
    for k in range(0, tl.cdiv(K, BLOCK_SIZE_K)):
        # Load the next block of A and B, generate a mask by checking the K dimension.
        # If it is out of bounds, set it to 0.
        a = tl.load(a_ptrs, mask=offs_k[None, :] < K - k * BLOCK_SIZE_K, other=0.0)
        b = tl.load(b_ptrs, mask=offs_k[:, None] < K - k * BLOCK_SIZE_K, other=0.0)
        # We accumulate along the K dimension.
        accumulator = tl.dot(a, b, accumulator)
        # Advance the ptrs to the next K block.
        a_ptrs += BLOCK_SIZE_K * stride_ak
        b_ptrs += BLOCK_SIZE_K * stride_bk
    # You can fuse arbitrary activation functions here
    # while the accumulator is still in FP32!
    c = accumulator.to(tl.bfloat16)

    # -----------------------------------------------------------
    # Write back the block of the output matrix C with masks.
    offs_cm = pid_m * BLOCK_SIZE_M + tl.arange(0, BLOCK_SIZE_M)
    offs_cn = pid_n * BLOCK_SIZE_N + tl.arange(0, BLOCK_SIZE_N)
    c_ptrs = c_ptr + stride_cm * offs_cm[:, None] + stride_cn * offs_cn[None, :]
    c_mask = (offs_cm[:, None] < M) & (offs_cn[None, :] < N)
    tl.store(c_ptrs, c, mask=c_mask)


<<<<<<< HEAD

# NOTE(TritonBench): this is a modified version of the triton tutorial matmul:
#   https://triton-lang.org/main/getting-started/tutorials/03-matrix-multiplication.html
# It is modified to take a bf16 and an int16 input; then cast the int16 to bf16;
#   then perform the bf16xbf16 matmul.
=======
# TODO(davidberard98): right now this is just a copy of the triton tutorial.
#                      TODO is to implement the int16 part.
# https://triton-lang.org/main/getting-started/tutorials/03-matrix-multiplication.html
>>>>>>> f5559bd6
@triton.autotune(
    configs=get_autotune_config(),
    key=["M", "N", "K"],
)
@triton.jit
def bf16xint16_matmul_kernel(
        # Pointers to matrices
        a_ptr, b_ptr, c_ptr,
        # Matrix dimensions
        M, N, K,
        # The stride variables represent how much to increase the ptr by when moving by 1
        # element in a particular dimension. E.g. `stride_am` is how much to increase `a_ptr`
        # by to get the element one row down (A has M rows).
        stride_am, stride_ak,  #
        stride_bk, stride_bn,  #
        stride_cm, stride_cn,
        # Meta-parameters
        BLOCK_SIZE_M: tl.constexpr, BLOCK_SIZE_N: tl.constexpr, BLOCK_SIZE_K: tl.constexpr,  #
        GROUP_SIZE_M: tl.constexpr,  #
):
    """Kernel for computing the matmul C = A x B.
    A has shape (M, K), B has shape (K, N) and C has shape (M, N)
    """
    # -----------------------------------------------------------
    # Map program ids `pid` to the block of C it should compute.
    # This is done in a grouped ordering to promote L2 data reuse.
    # See above `L2 Cache Optimizations` section for details.
    pid = tl.program_id(axis=0)
    num_pid_m = tl.cdiv(M, BLOCK_SIZE_M)
    num_pid_n = tl.cdiv(N, BLOCK_SIZE_N)
    num_pid_in_group = GROUP_SIZE_M * num_pid_n
    group_id = pid // num_pid_in_group
    first_pid_m = group_id * GROUP_SIZE_M
    group_size_m = min(num_pid_m - first_pid_m, GROUP_SIZE_M)
    pid_m = first_pid_m + ((pid % num_pid_in_group) % group_size_m)
    pid_n = (pid % num_pid_in_group) // group_size_m

    # ----------------------------------------------------------
    # Create pointers for the first blocks of A and B.
    # We will advance this pointer as we move in the K direction
    # and accumulate
    # `a_ptrs` is a block of [BLOCK_SIZE_M, BLOCK_SIZE_K] pointers
    # `b_ptrs` is a block of [BLOCK_SIZE_K, BLOCK_SIZE_N] pointers
    # See above `Pointer Arithmetic` section for details
    offs_am = (pid_m * BLOCK_SIZE_M + tl.arange(0, BLOCK_SIZE_M)) % M
    offs_bn = (pid_n * BLOCK_SIZE_N + tl.arange(0, BLOCK_SIZE_N)) % N
    offs_k = tl.arange(0, BLOCK_SIZE_K)
    a_ptrs = a_ptr + (offs_am[:, None] * stride_am + offs_k[None, :] * stride_ak)
    b_ptrs = b_ptr + (offs_k[:, None] * stride_bk + offs_bn[None, :] * stride_bn)

    # -----------------------------------------------------------
    # Iterate to compute a block of the C matrix.
    # We accumulate into a `[BLOCK_SIZE_M, BLOCK_SIZE_N]` block
    # of fp32 values for higher accuracy.
    # `accumulator` will be converted back to fp16 after the loop.
    accumulator = tl.zeros((BLOCK_SIZE_M, BLOCK_SIZE_N), dtype=tl.float32)
    for k in range(0, tl.cdiv(K, BLOCK_SIZE_K)):
        # Load the next block of A and B, generate a mask by checking the K dimension.
        # If it is out of bounds, set it to 0.
        a = tl.load(a_ptrs, mask=offs_k[None, :] < K - k * BLOCK_SIZE_K, other=0.0)
        b = tl.load(b_ptrs, mask=offs_k[:, None] < K - k * BLOCK_SIZE_K, other=0)
        b_bf16 = b.to(tl.bfloat16)
        # We accumulate along the K dimension.
        accumulator = tl.dot(a, b_bf16, accumulator)
        # Advance the ptrs to the next K block.
        a_ptrs += BLOCK_SIZE_K * stride_ak
        b_ptrs += BLOCK_SIZE_K * stride_bk
    # You can fuse arbitrary activation functions here
    # while the accumulator is still in FP32!
    c = accumulator.to(tl.bfloat16)

    # -----------------------------------------------------------
    # Write back the block of the output matrix C with masks.
    offs_cm = pid_m * BLOCK_SIZE_M + tl.arange(0, BLOCK_SIZE_M)
    offs_cn = pid_n * BLOCK_SIZE_N + tl.arange(0, BLOCK_SIZE_N)
    c_ptrs = c_ptr + stride_cm * offs_cm[:, None] + stride_cn * offs_cn[None, :]
    c_mask = (offs_cm[:, None] < M) & (offs_cn[None, :] < N)
    tl.store(c_ptrs, c, mask=c_mask)


def bf16xbf16_matmul(a, b):
    # Check constraints.
    assert a.shape[1] == b.shape[0], "Incompatible dimensions"
    assert a.is_contiguous(), "Matrix A must be contiguous"
    M, K = a.shape
    K, N = b.shape
    # Allocates output.
    c = torch.empty((M, N), device=a.device, dtype=torch.bfloat16)
    # 1D launch kernel where each block gets its own program.
    grid = lambda META: (
        triton.cdiv(M, META['BLOCK_SIZE_M']) * triton.cdiv(N, META['BLOCK_SIZE_N']),
    )
    bf16xbf16_matmul_kernel[grid](
        a, b, c,  #
        M, N, K,  #
        a.stride(0), a.stride(1),  #
        b.stride(0), b.stride(1),  #
        c.stride(0), c.stride(1),  #
    )
    return c


def bf16xint16_matmul(a, b):
    # Check constraints.
    assert a.shape[1] == b.shape[0], "Incompatible dimensions"
    assert a.is_contiguous(), "Matrix A must be contiguous"
    M, K = a.shape
    K, N = b.shape
    # Allocates output.
    c = torch.empty((M, N), device=a.device, dtype=torch.bfloat16)
    # 1D launch kernel where each block gets its own program.
    grid = lambda META: (
        triton.cdiv(M, META['BLOCK_SIZE_M']) * triton.cdiv(N, META['BLOCK_SIZE_N']),
    )
    bf16xint16_matmul_kernel[grid](
        a, b, c,  #
        M, N, K,  #
        a.stride(0), a.stride(1),  #
        b.stride(0), b.stride(1),  #
        c.stride(0), c.stride(1),  #
    )
    return c<|MERGE_RESOLUTION|>--- conflicted
+++ resolved
@@ -170,17 +170,10 @@
     tl.store(c_ptrs, c, mask=c_mask)
 
 
-<<<<<<< HEAD
-
 # NOTE(TritonBench): this is a modified version of the triton tutorial matmul:
 #   https://triton-lang.org/main/getting-started/tutorials/03-matrix-multiplication.html
 # It is modified to take a bf16 and an int16 input; then cast the int16 to bf16;
 #   then perform the bf16xbf16 matmul.
-=======
-# TODO(davidberard98): right now this is just a copy of the triton tutorial.
-#                      TODO is to implement the int16 part.
-# https://triton-lang.org/main/getting-started/tutorials/03-matrix-multiplication.html
->>>>>>> f5559bd6
 @triton.autotune(
     configs=get_autotune_config(),
     key=["M", "N", "K"],
