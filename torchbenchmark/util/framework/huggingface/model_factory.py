import math
import random
import os
import torch
from contextlib import nullcontext
from torch import optim
import torch.nn as nn
from torchbenchmark.util.model import BenchmarkModel
from torchbenchmark.tasks import NLP
import transformers
from transformers import AutoConfig, ReformerConfig, BertConfig, GenerationConfig, WhisperConfig, LlamaConfig
from typing import Tuple

class_models = {
    # 'name': (train_max_length, eval_max_length, config, model)
    'hf_GPT2': (512, 1024, 'AutoConfig.from_pretrained("gpt2")', 'AutoModelForCausalLM'),
    'hf_GPT2_large': (512, 1024, 'AutoConfig.from_pretrained("gpt2-large")', 'AutoModelForCausalLM'),
    'hf_T5': (1024, 2048, 'AutoConfig.from_pretrained("t5-small")', 'AutoModelForSeq2SeqLM'),
    'hf_T5_base': (1024, 2048, 'AutoConfig.from_pretrained("t5-base")', 'AutoModelForSeq2SeqLM'),
    'hf_T5_large': (512, 512, 'AutoConfig.from_pretrained("t5-large")', 'AutoModelForSeq2SeqLM'),
    'hf_Bart': (512, 512, 'AutoConfig.from_pretrained("facebook/bart-base")', 'AutoModelForSeq2SeqLM'),
    'hf_Reformer': (4096, 4096, 'ReformerConfig()', 'AutoModelForMaskedLM'),
    'hf_BigBird': (1024, 4096, 'BigBirdConfig(attention_type="block_sparse",)', 'AutoModelForMaskedLM'),
    'hf_Albert': (512, 512, 'AutoConfig.from_pretrained("albert-base-v2")', 'AutoModelForMaskedLM'),
    'hf_DistilBert': (512, 512, 'AutoConfig.from_pretrained("distilbert-base-uncased")', 'AutoModelForMaskedLM'),
    'hf_Longformer': (1024, 4096, 'AutoConfig.from_pretrained("allenai/longformer-base-4096")', 'AutoModelForMaskedLM'),
    'hf_Bert': (512, 512, 'BertConfig()', 'AutoModelForMaskedLM'),
    # see https://huggingface.co/bert-large-cased
    'hf_Bert_large': (512, 512, 'BertConfig(hidden_size=1024, num_hidden_layers=24, num_attention_heads=16)', 'AutoModelForMaskedLM'),
    'hf_Whisper': (1024, 1024, 'WhisperConfig()', 'AutoModelForAudioClassification'),
    # default num_hidden_layers=32 but that OOMs, feel free to change this config to something more real
    'llama_v2_7b_16h' : (512,512, 'LlamaConfig(num_hidden_layers=16)', 'AutoModelForCausalLM'),
<<<<<<< HEAD
    'hf_MPT_7b_instruct': (512, 512, 'AutoConfig.from_pretrained("mosaicml/mpt-7b-instruct", trust_remote_code=True)', 'AutoModelForCausalLM'),
=======
    'llama_v2_7b' : (512,512, 'AutoConfig.from_pretrained("meta-llama/Llama-2-7b-hf")', 'AutoModelForCausalLM'),
    'llama_v2_13b' : (512,512, 'AutoConfig.from_pretrained("meta-llama/Llama-2-13b-hf")', 'AutoModelForCausalLM'),
    'llama_v2_70b' : (512, 512, 'AutoConfig.from_pretrained("meta-llama/Llama-2-70b-hf")', 'AutoModelForMaskedLM'),
>>>>>>> e7ca300f
}

cpu_input_slice = {
    'hf_BigBird': 5,
    'hf_Longformer': 8,
    'hf_T5': 4,
    'hf_GPT2': 4,
    'hf_Reformer': 2,
}

class ArgsToKwargsWrapper(torch.nn.Module):
    def __init__(self, model):
        super(ArgsToKwargsWrapper, self).__init__()
        self.model = model

    def forward(self, input_ids, decoder_input_ids):
        return self.model(input_ids=input_ids, decoder_input_ids=decoder_input_ids)

class HuggingFaceModel(BenchmarkModel):
    HF_MODEL = True
    # Default eval precision on CUDA device is fp16(half mode)
    DEFAULT_EVAL_CUDA_PRECISION = "fp16"

    # If you suffix a model with '_generate', we will instead wrap the
    # unsuffixed model with GenerationWrapper which will make it do
    # autoregressive text generation instead of a probability prediction
    # NB: name is used as kwarg, cannot rename it here
    def __init__(self, name, test, device, batch_size=None, extra_args=[]):
        super().__init__(test=test, device=device, batch_size=batch_size, extra_args=extra_args)

        self.name = name
        if name.endswith('_generate'):
            self.is_generate = True
            self.unqual_name = name[:-len('_generate')]
        else:
            self.is_generate = False
            self.unqual_name = name
        name = self.unqual_name  # we don't want to refer to the qualified name anymore
        if test == "train":
            self.max_length = class_models[name][0]
        elif test == "eval":
            self.max_length = class_models[name][1]
        # workaround the bigbird config import
        if name == "hf_BigBird":
            from transformers import BigBirdConfig
        config = eval(class_models[name][2])
        if class_models[name][2] == "ReformerConfig()" and not config.num_buckets:
            # silence "config.num_buckets is not set. Setting config.num_buckets to 128"
            config.num_buckets = 128
        class_ctor = getattr(transformers, class_models[name][3])
        kwargs = {}
        if name == "hf_Falcon_7b" or name == "hf_MPT_7b_instruct":
            kwargs["trust_remote_code"] = True
        self.model = class_ctor.from_config(config, **kwargs).to(device)
        self.optimizer = optim.Adam(
            self.model.parameters(),
            lr=0.001,
            # TODO resolve https://github.com/pytorch/torchdynamo/issues/1083
            capturable=bool(int(os.getenv("ADAM_CAPTURABLE", 0)
        )))

        # populate these on-demand to avoid wasting memory when not used
        self.vocab_size = config.vocab_size
        self.dynamic_example_inputs = None

        if test == "train":
            input_ids = torch.randint(0, config.vocab_size, (self.batch_size, self.max_length)).to(device)
            decoder_ids = torch.randint(0, config.vocab_size, (self.batch_size, self.max_length)).to(device)
            self.example_inputs = {'input_ids': input_ids, 'labels': decoder_ids}
            self.model.train()
        elif test == "eval":
            # Cut the length of sentence when running on CPU, to reduce test time
            if self.device == "cpu" and name in cpu_input_slice:
                self.max_length = int(self.max_length / cpu_input_slice[name])
            eval_context = torch.randint(0, config.vocab_size, (self.batch_size, self.max_length)).to(device)
            self.example_inputs = {'input_ids': eval_context, }
            if class_models[name][3] == 'AutoModelForSeq2SeqLM':
                self.example_inputs['decoder_input_ids'] = eval_context
            self.model.eval()

        self.amp_context = nullcontext

    def get_module(self, wrap_model=True):
        if not self.is_generate and class_models[self.unqual_name][3] == 'AutoModelForSeq2SeqLM':
            k = 'labels' if self.test == 'train' else 'decoder_input_ids'
            if not wrap_model:
                return self.model, (
                    self.example_inputs['input_ids'], self.example_inputs[k])
            return ArgsToKwargsWrapper(self.model), (
                    self.example_inputs['input_ids'], self.example_inputs[k])
        return self.model, (self.example_inputs["input_ids"], )

    def get_dynamic_shapes_module(self):
        if self.dynamic_example_inputs is None:
            nbuckets = 8
            nsamples = 32
            n = int(math.log2(self.max_length))
            buckets = [2**n for n in range(n - nbuckets, n)]
            self.dynamic_example_inputs = [
                {
                    'input_ids': torch.randint(0, self.vocab_size, (self.batch_size, bucket_len)).to(self.device),
                    'labels': torch.randint(0, self.vocab_size, (self.batch_size, bucket_len)).to(self.device)}
                for bucket_len in random.choices(buckets, k=nsamples)
            ]

        if class_models[self.unqual_name][3] == 'AutoModelForSeq2SeqLM':
            raise NotImplementedError("Not yet supported")

        # TODO(whc) why is labels not passed through?
        return self.model, [(i['input_ids'],) for i in self.dynamic_example_inputs]

    def enable_fp16_half(self):
        self.model = self.model.half()

    def train(self):
        with self.amp_context():
            outputs = self.model(**self.example_inputs)
        loss = outputs.loss
        loss.backward()
        self.optimizer.step()

    def eval(self) -> Tuple[torch.Tensor]:
        with torch.no_grad():
            with self.amp_context():
                out = self.model(**self.example_inputs)
        # logits: prediction scores of language modeling head
        # https://github.com/huggingface/transformers/blob/v4.16.2/src/transformers/modeling_outputs.py#L455
        # transformations such as fx2trt will cast the original output type to dict
        if isinstance(out, tuple):
            return out
        elif hasattr(out, 'logits'):
            return (out.logits, )
        else:
            return (out["logits"], )

class HuggingFaceAuthMixin:
    def __init__(self):
        if not 'HUGGING_FACE_HUB_TOKEN' in os.environ:
            raise NotImplementedError("Make sure to set `HUGGING_FACE_HUB_TOKEN` so you can download weights")


class HuggingFaceGenerationModel(HuggingFaceModel):
    task = NLP.GENERATION
    DEFAULT_EVAL_BSIZE = 1

    """
    Instead of just running __call__ on the model, use generate to generate
    text.
    """
    def __init__(self, name, test, device, batch_size=None, extra_args=[]):
        super().__init__(name=name, test=test, device=device, batch_size=batch_size, extra_args=extra_args)
        # Make this configurable with extra_args
        # NB: this is *fixed* generation size as eos_token_id is None
        # These params were cribbed off of
        # https://github.com/younesbelkada/hf-torch-compile-benchmark
        generation_config = GenerationConfig(
            max_new_tokens=256,
            pad_token_id=0,
            eos_token_id=None,
            do_sample=False,
            num_beams=1,
            use_cache=True,
        )
        self.model = GenerationWrapper(self.model, generation_config)

    def train(self):
        raise NotImplementedError("_generate variant doesn't train")

    def eval(self) -> Tuple[torch.Tensor]:
        with torch.no_grad():
            with self.amp_context():
                out = self.model(self.example_inputs['input_ids'])
        return (out,)


class GenerationWrapper(nn.Module):
    def __init__(self, model, generation_config):
        super().__init__()
        self.model = model
        self.generation_config = generation_config

    def forward(self, inputs):
        return self.model.generate(inputs, self.generation_config)<|MERGE_RESOLUTION|>--- conflicted
+++ resolved
@@ -30,13 +30,10 @@
     'hf_Whisper': (1024, 1024, 'WhisperConfig()', 'AutoModelForAudioClassification'),
     # default num_hidden_layers=32 but that OOMs, feel free to change this config to something more real
     'llama_v2_7b_16h' : (512,512, 'LlamaConfig(num_hidden_layers=16)', 'AutoModelForCausalLM'),
-<<<<<<< HEAD
     'hf_MPT_7b_instruct': (512, 512, 'AutoConfig.from_pretrained("mosaicml/mpt-7b-instruct", trust_remote_code=True)', 'AutoModelForCausalLM'),
-=======
     'llama_v2_7b' : (512,512, 'AutoConfig.from_pretrained("meta-llama/Llama-2-7b-hf")', 'AutoModelForCausalLM'),
     'llama_v2_13b' : (512,512, 'AutoConfig.from_pretrained("meta-llama/Llama-2-13b-hf")', 'AutoModelForCausalLM'),
     'llama_v2_70b' : (512, 512, 'AutoConfig.from_pretrained("meta-llama/Llama-2-70b-hf")', 'AutoModelForMaskedLM'),
->>>>>>> e7ca300f
 }
 
 cpu_input_slice = {
