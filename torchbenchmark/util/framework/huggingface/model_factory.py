import math
import random
import torch
from torch import optim
from torchbenchmark.util.model import BenchmarkModel
import transformers
from transformers import AutoConfig, ReformerConfig, BertConfig
from typing import Tuple

class_models = {
    # 'name': (train_max_length, eval_max_length, config, model)
    'hf_GPT2': (512, 1024, 'AutoConfig.from_pretrained("gpt2")', 'AutoModelForCausalLM'),
    'hf_GPT2_large': (512, 1024, 'AutoConfig.from_pretrained("gpt2-large")', 'AutoModelForCausalLM'),
    'hf_T5': (1024, 2048, 'AutoConfig.from_pretrained("t5-small")', 'AutoModelForSeq2SeqLM'),
    'hf_T5_base': (1024, 2048, 'AutoConfig.from_pretrained("t5-base")', 'AutoModelForSeq2SeqLM'),
    'hf_T5_large': (512, 512, 'AutoConfig.from_pretrained("t5-large")', 'AutoModelForSeq2SeqLM'),
    'hf_Bart': (512, 512, 'AutoConfig.from_pretrained("facebook/bart-base")', 'AutoModelForSeq2SeqLM'),
    'hf_Reformer': (4096, 4096, 'ReformerConfig()', 'AutoModelForMaskedLM'),
    'hf_BigBird': (1024, 4096, 'BigBirdConfig(attention_type="block_sparse",)', 'AutoModelForMaskedLM'),
    'hf_Albert': (512, 512, 'AutoConfig.from_pretrained("albert-base-v2")', 'AutoModelForMaskedLM'),
    'hf_DistilBert': (512, 512, 'AutoConfig.from_pretrained("distilbert-base-uncased")', 'AutoModelForMaskedLM'),
    'hf_Longformer': (1024, 4096, 'AutoConfig.from_pretrained("allenai/longformer-base-4096")', 'AutoModelForMaskedLM'),
    'hf_Bert': (512, 512, 'BertConfig()', 'AutoModelForMaskedLM'),
}

cpu_input_slice = {
    'hf_BigBird': 5,
    'hf_Longformer': 8,
    'hf_T5': 4,
    'hf_GPT2': 4,
    'hf_Reformer': 2,
}

class ArgsToKwargsWrapper(torch.nn.Module):
    def __init__(self, model):
        super(ArgsToKwargsWrapper, self).__init__()
        self.model = model

    def forward(self, input_ids, decoder_input_ids):
        return self.model(input_ids=input_ids, decoder_input_ids=decoder_input_ids)

class HuggingFaceModel(BenchmarkModel):
    HF_MODEL = True
    # Default eval precision on CUDA device is fp16(half mode)
    DEFAULT_EVAL_CUDA_PRECISION = "fp16"

    def __init__(self, name, test, device, jit=False, batch_size=None, extra_args=[]):
        super().__init__(test=test, device=device, jit=jit, batch_size=batch_size, extra_args=extra_args)

        self.name = name
        if test == "train":
            self.max_length = class_models[name][0]
        elif test == "eval":
            self.max_length = class_models[name][1]
        # workaround the bigbird config import
        if name == "hf_BigBird":
            from transformers import BigBirdConfig
        config = eval(class_models[name][2])
        if class_models[name][2] == "ReformerConfig()" and not config.num_buckets:
            # silence "config.num_buckets is not set. Setting config.num_buckets to 128"
            config.num_buckets = 128
        class_ctor = getattr(transformers, class_models[name][3])
        self.model = class_ctor.from_config(config).to(device)
        self.optimizer = optim.Adam(self.model.parameters(), lr=0.001, capturable=True)

        # populate these on-demand to avoid wasting memory when not used
        self.vocab_size = config.vocab_size
        self.dynamic_example_inputs = None

        if test == "train":
            input_ids = torch.randint(0, config.vocab_size, (self.batch_size, self.max_length)).to(device)
            decoder_ids = torch.randint(0, config.vocab_size, (self.batch_size, self.max_length)).to(device)
            self.example_inputs = {'input_ids': input_ids, 'labels': decoder_ids}
            self.model.train()
        elif test == "eval":
            # Cut the length of sentence when running on CPU, to reduce test time
            if self.device == "cpu" and self.name in cpu_input_slice:
                self.max_length = int(self.max_length / cpu_input_slice[self.name])
            eval_context = torch.randint(0, config.vocab_size, (self.batch_size, self.max_length)).to(device)
            self.example_inputs = {'input_ids': eval_context, }
            if class_models[name][3] == 'AutoModelForSeq2SeqLM':
                self.example_inputs['decoder_input_ids'] = eval_context
            self.model.eval()

    def get_module(self):
        if class_models[self.name][3] == 'AutoModelForSeq2SeqLM':
            k = 'labels' if self.test == 'train' else 'decoder_input_ids'
            return ArgsToKwargsWrapper(self.model), (
                    self.example_inputs['input_ids'], self.example_inputs[k])
        return self.model, (self.example_inputs["input_ids"], )

    def get_dynamic_shapes_module(self):
        if self.dynamic_example_inputs is None:
            nbuckets = 8
            nsamples = 32
            n = int(math.log2(self.max_length))
            buckets = [2**n for n in range(n - nbuckets, n)]
            self.dynamic_example_inputs = [
                {
                    'input_ids': torch.randint(0, self.vocab_size, (self.batch_size, bucket_len)).to(self.device),
                    'labels': torch.randint(0, self.vocab_size, (self.batch_size, bucket_len)).to(self.device)}
                for bucket_len in random.choices(buckets, k=nsamples)
            ]

        if class_models[self.name][3] == 'AutoModelForSeq2SeqLM':
            raise NotImplementedError("Not yet supported")

        # TODO(whc) why is labels not passed through?
        return self.model, [(i['input_ids'],) for i in self.dynamic_example_inputs]

    def enable_fp16_half(self):
        self.model = self.model.half()

<<<<<<< HEAD
    def train(self, niter=1):
        for _ in range(niter):
            outputs = self.model(**self.example_inputs)
            loss = outputs.loss
            loss.backward()
            self.optimizer.step()

    def eval(self, niter=1) -> Tuple[torch.Tensor]:
=======
    def train(self):
        outputs = self.model(**self.example_inputs)
        loss = outputs.loss
        loss.backward()
        self.optimizer.step()

    def eval(self) -> Tuple[torch.Tensor]:
>>>>>>> d2a35a5f
        with torch.no_grad():
            out = self.model(**self.example_inputs)
        # logits: prediction scores of language modeling head
        # https://github.com/huggingface/transformers/blob/v4.16.2/src/transformers/modeling_outputs.py#L455
        # transformations such as fx2trt will cast the original output type to dict
        if isinstance(out, tuple):
            return out
        elif hasattr(out, 'logits'):
            return (out.logits, )
        else:
            return (out["logits"], )<|MERGE_RESOLUTION|>--- conflicted
+++ resolved
@@ -111,16 +111,6 @@
     def enable_fp16_half(self):
         self.model = self.model.half()
 
-<<<<<<< HEAD
-    def train(self, niter=1):
-        for _ in range(niter):
-            outputs = self.model(**self.example_inputs)
-            loss = outputs.loss
-            loss.backward()
-            self.optimizer.step()
-
-    def eval(self, niter=1) -> Tuple[torch.Tensor]:
-=======
     def train(self):
         outputs = self.model(**self.example_inputs)
         loss = outputs.loss
@@ -128,7 +118,6 @@
         self.optimizer.step()
 
     def eval(self) -> Tuple[torch.Tensor]:
->>>>>>> d2a35a5f
         with torch.no_grad():
             out = self.model(**self.example_inputs)
         # logits: prediction scores of language modeling head
