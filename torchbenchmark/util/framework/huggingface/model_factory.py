import math
import random
import os
import torch
from contextlib import nullcontext
from torch import optim
import torch.nn as nn
from torchbenchmark.util.model import BenchmarkModel
from torchbenchmark.tasks import NLP
import transformers
<<<<<<< HEAD
from transformers import AutoConfig, ReformerConfig, BertConfig, GenerationConfig, WhisperConfig
=======
from transformers import AutoConfig, ReformerConfig, BertConfig, LlamaConfig, GenerationConfig
>>>>>>> 28c45ec1
from typing import Tuple

class_models = {
    # 'name': (train_max_length, eval_max_length, config, model)
    'hf_GPT2': (512, 1024, 'AutoConfig.from_pretrained("gpt2")', 'AutoModelForCausalLM'),
    'hf_GPT2_large': (512, 1024, 'AutoConfig.from_pretrained("gpt2-large")', 'AutoModelForCausalLM'),
    'hf_T5': (1024, 2048, 'AutoConfig.from_pretrained("t5-small")', 'AutoModelForSeq2SeqLM'),
    'hf_T5_base': (1024, 2048, 'AutoConfig.from_pretrained("t5-base")', 'AutoModelForSeq2SeqLM'),
    'hf_T5_large': (512, 512, 'AutoConfig.from_pretrained("t5-large")', 'AutoModelForSeq2SeqLM'),
    'hf_Bart': (512, 512, 'AutoConfig.from_pretrained("facebook/bart-base")', 'AutoModelForSeq2SeqLM'),
    'hf_Reformer': (4096, 4096, 'ReformerConfig()', 'AutoModelForMaskedLM'),
    'hf_BigBird': (1024, 4096, 'BigBirdConfig(attention_type="block_sparse",)', 'AutoModelForMaskedLM'),
    'hf_Albert': (512, 512, 'AutoConfig.from_pretrained("albert-base-v2")', 'AutoModelForMaskedLM'),
    'hf_DistilBert': (512, 512, 'AutoConfig.from_pretrained("distilbert-base-uncased")', 'AutoModelForMaskedLM'),
    'hf_Longformer': (1024, 4096, 'AutoConfig.from_pretrained("allenai/longformer-base-4096")', 'AutoModelForMaskedLM'),
    'hf_Bert': (512, 512, 'BertConfig()', 'AutoModelForMaskedLM'),
    # see https://huggingface.co/bert-large-cased
    'hf_Bert_large': (512, 512, 'BertConfig(hidden_size=1024, num_hidden_layers=24, num_attention_heads=16)', 'AutoModelForMaskedLM'),
<<<<<<< HEAD
    'hf_Whisper': (1024, 1024, 'WhisperConfig()', 'AutoModelForAudioClassification'),
=======
    # default num_hidden_layers=32 but that OOMs, feel free to change this config to something more real
    'llama_v2_7b_16h' : (512,512, 'LlamaConfig(num_hidden_layers=16)', 'AutoModelForCausalLM'),
>>>>>>> 28c45ec1
}

cpu_input_slice = {
    'hf_BigBird': 5,
    'hf_Longformer': 8,
    'hf_T5': 4,
    'hf_GPT2': 4,
    'hf_Reformer': 2,
}

class ArgsToKwargsWrapper(torch.nn.Module):
    def __init__(self, model):
        super(ArgsToKwargsWrapper, self).__init__()
        self.model = model

    def forward(self, input_ids, decoder_input_ids):
        return self.model(input_ids=input_ids, decoder_input_ids=decoder_input_ids)

class HuggingFaceModel(BenchmarkModel):
    HF_MODEL = True
    # Default eval precision on CUDA device is fp16(half mode)
    DEFAULT_EVAL_CUDA_PRECISION = "fp16"

    # If you suffix a model with '_generate', we will instead wrap the
    # unsuffixed model with GenerationWrapper which will make it do
    # autoregressive text generation instead of a probability prediction
    # NB: name is used as kwarg, cannot rename it here
    def __init__(self, name, test, device, jit=False, batch_size=None, extra_args=[]):
        super().__init__(test=test, device=device, jit=jit, batch_size=batch_size, extra_args=extra_args)

        self.name = name
        if name.endswith('_generate'):
            self.is_generate = True
            self.unqual_name = name[:-len('_generate')]
        else:
            self.is_generate = False
            self.unqual_name = name
        name = self.unqual_name  # we don't want to refer to the qualified name anymore
        if test == "train":
            self.max_length = class_models[name][0]
        elif test == "eval":
            self.max_length = class_models[name][1]
        # workaround the bigbird config import
        if name == "hf_BigBird":
            from transformers import BigBirdConfig
        config = eval(class_models[name][2])
        if class_models[name][2] == "ReformerConfig()" and not config.num_buckets:
            # silence "config.num_buckets is not set. Setting config.num_buckets to 128"
            config.num_buckets = 128
        class_ctor = getattr(transformers, class_models[name][3])
        self.model = class_ctor.from_config(config).to(device)
        self.optimizer = optim.Adam(
            self.model.parameters(),
            lr=0.001,
            # TODO resolve https://github.com/pytorch/torchdynamo/issues/1083
            capturable=bool(int(os.getenv("ADAM_CAPTURABLE", 0)
        )))

        # populate these on-demand to avoid wasting memory when not used
        self.vocab_size = config.vocab_size
        self.dynamic_example_inputs = None

        if test == "train":
            input_ids = torch.randint(0, config.vocab_size, (self.batch_size, self.max_length)).to(device)
            decoder_ids = torch.randint(0, config.vocab_size, (self.batch_size, self.max_length)).to(device)
            self.example_inputs = {'input_ids': input_ids, 'labels': decoder_ids}
            self.model.train()
        elif test == "eval":
            # Cut the length of sentence when running on CPU, to reduce test time
            if self.device == "cpu" and name in cpu_input_slice:
                self.max_length = int(self.max_length / cpu_input_slice[name])
            eval_context = torch.randint(0, config.vocab_size, (self.batch_size, self.max_length)).to(device)
            self.example_inputs = {'input_ids': eval_context, }
            if class_models[name][3] == 'AutoModelForSeq2SeqLM':
                self.example_inputs['decoder_input_ids'] = eval_context
            self.model.eval()

        self.amp_context = nullcontext

    def get_module(self, wrap_model=True):
        if not self.is_generate and class_models[self.unqual_name][3] == 'AutoModelForSeq2SeqLM':
            k = 'labels' if self.test == 'train' else 'decoder_input_ids'
            if not wrap_model:
                return self.model, (
                    self.example_inputs['input_ids'], self.example_inputs[k])
            return ArgsToKwargsWrapper(self.model), (
                    self.example_inputs['input_ids'], self.example_inputs[k])
        return self.model, (self.example_inputs["input_ids"], )

    def get_dynamic_shapes_module(self):
        if self.dynamic_example_inputs is None:
            nbuckets = 8
            nsamples = 32
            n = int(math.log2(self.max_length))
            buckets = [2**n for n in range(n - nbuckets, n)]
            self.dynamic_example_inputs = [
                {
                    'input_ids': torch.randint(0, self.vocab_size, (self.batch_size, bucket_len)).to(self.device),
                    'labels': torch.randint(0, self.vocab_size, (self.batch_size, bucket_len)).to(self.device)}
                for bucket_len in random.choices(buckets, k=nsamples)
            ]

        if class_models[self.unqual_name][3] == 'AutoModelForSeq2SeqLM':
            raise NotImplementedError("Not yet supported")

        # TODO(whc) why is labels not passed through?
        return self.model, [(i['input_ids'],) for i in self.dynamic_example_inputs]

    def enable_fp16_half(self):
        self.model = self.model.half()

    def train(self):
        with self.amp_context():
            outputs = self.model(**self.example_inputs)
        loss = outputs.loss
        loss.backward()
        self.optimizer.step()

    def eval(self) -> Tuple[torch.Tensor]:
        with torch.no_grad():
            with self.amp_context():
                out = self.model(**self.example_inputs)
        # logits: prediction scores of language modeling head
        # https://github.com/huggingface/transformers/blob/v4.16.2/src/transformers/modeling_outputs.py#L455
        # transformations such as fx2trt will cast the original output type to dict
        if isinstance(out, tuple):
            return out
        elif hasattr(out, 'logits'):
            return (out.logits, )
        else:
            return (out["logits"], )

class HuggingFaceAuthMixin:
    def __init__(self):
        if not 'HUGGING_FACE_HUB_TOKEN' in os.environ:
            raise NotImplementedError("Make sure to set `HUGGING_FACE_HUB_TOKEN` so you can download weights")


class HuggingFaceGenerationModel(HuggingFaceModel):
    task = NLP.GENERATION
    DEFAULT_EVAL_BSIZE = 1

    """
    Instead of just running __call__ on the model, use generate to generate
    text.
    """
    def __init__(self, name, test, device, jit=False, batch_size=None, extra_args=[]):
        super().__init__(name=name, test=test, device=device, jit=jit, batch_size=batch_size, extra_args=extra_args)
        # Make this configurable with extra_args
        # NB: this is *fixed* generation size as eos_token_id is None
        # These params were cribbed off of
        # https://github.com/younesbelkada/hf-torch-compile-benchmark
        generation_config = GenerationConfig(
            max_new_tokens=256,
            pad_token_id=0,
            eos_token_id=None,
            do_sample=False,
            num_beams=1,
            use_cache=True,
        )
        self.model = GenerationWrapper(self.model, generation_config)

    def train(self):
        raise NotImplementedError("_generate variant doesn't train")

    def eval(self) -> Tuple[torch.Tensor]:
        with torch.no_grad():
            with self.amp_context():
                out = self.model(self.example_inputs['input_ids'])
        return (out,)


class GenerationWrapper(nn.Module):
    def __init__(self, model, generation_config):
        super().__init__()
        self.model = model
        self.generation_config = generation_config

    def forward(self, inputs):
        return self.model.generate(inputs, self.generation_config)<|MERGE_RESOLUTION|>--- conflicted
+++ resolved
@@ -8,11 +8,7 @@
 from torchbenchmark.util.model import BenchmarkModel
 from torchbenchmark.tasks import NLP
 import transformers
-<<<<<<< HEAD
-from transformers import AutoConfig, ReformerConfig, BertConfig, GenerationConfig, WhisperConfig
-=======
-from transformers import AutoConfig, ReformerConfig, BertConfig, LlamaConfig, GenerationConfig
->>>>>>> 28c45ec1
+from transformers import AutoConfig, ReformerConfig, BertConfig, GenerationConfig, WhisperConfig, LlamaConfig
 from typing import Tuple
 
 class_models = {
@@ -31,12 +27,9 @@
     'hf_Bert': (512, 512, 'BertConfig()', 'AutoModelForMaskedLM'),
     # see https://huggingface.co/bert-large-cased
     'hf_Bert_large': (512, 512, 'BertConfig(hidden_size=1024, num_hidden_layers=24, num_attention_heads=16)', 'AutoModelForMaskedLM'),
-<<<<<<< HEAD
     'hf_Whisper': (1024, 1024, 'WhisperConfig()', 'AutoModelForAudioClassification'),
-=======
     # default num_hidden_layers=32 but that OOMs, feel free to change this config to something more real
     'llama_v2_7b_16h' : (512,512, 'LlamaConfig(num_hidden_layers=16)', 'AutoModelForCausalLM'),
->>>>>>> 28c45ec1
 }
 
 cpu_input_slice = {
