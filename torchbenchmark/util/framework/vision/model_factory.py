--- conflicted
+++ resolved
@@ -53,20 +53,6 @@
     def get_module(self):
         return self.model, self.example_inputs
 
-<<<<<<< HEAD
-    def train(self, niter=1):
-        for _ in range(niter):
-            self.optimizer.zero_grad()
-            for data, target in zip(self.real_input, self.real_output):
-                if not self.dynamo and self.opt_args.cudagraph:
-                    self.example_inputs[0].copy_(data)
-                    self.example_outputs.copy_(target)
-                    self.g.replay()
-                else:
-                    pred = self.model(data)
-                    self.loss_fn(pred, target).backward()
-                    self.optimizer.step()
-=======
     def train(self):
         self.optimizer.zero_grad()
         for data, target in zip(self.real_input, self.real_output):
@@ -78,7 +64,6 @@
                 pred = self.model(data)
                 self.loss_fn(pred, target).backward()
                 self.optimizer.step()
->>>>>>> d2a35a5f
 
     def eval(self) -> typing.Tuple[torch.Tensor]:
         if not self.dynamo and self.opt_args.cudagraph:
