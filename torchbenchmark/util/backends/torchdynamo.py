--- conflicted
+++ resolved
@@ -24,36 +24,6 @@
     return args, extra_args
 
 def apply_torchdynamo_args(model: 'torchbenchmark.util.model.BenchmarkModel', args: argparse.Namespace, precision: str):
-<<<<<<< HEAD
-    optimize_ddp_context = contextlib.nullcontext
-
-    if args.optimize_dynamo_ddp:
-        @contextlib.contextmanager
-        def optimize_ddp_ctx(val: bool):
-            old_value = torchdynamo.config.optimize_ddp
-            try:
-                torchdynamo.config.optimize_ddp = val
-                yield
-            finally:
-                torchdynamo.config.optimize_ddp = old_value
-        optimize_ddp_context = lambda: optimize_ddp_ctx(True)
-
-    with optimize_ddp_context():
-        if args.torchdynamo == "fx2trt" and precision == "fp16":
-            dynamo_optimizer = torchdynamo.optimize(torchdynamo.optimizations.backends.fx2trt_compiler_fp16)
-        else:
-            dynamo_optimizer = torchdynamo.optimize(args.torchdynamo)
-        # evaluate extra python code passed by the user
-        if args.extra_py_args:
-            exec(args.extra_py_args)
-        if model.test == "train":
-            model.train = dynamo_optimizer(model.train)
-        else:
-            model.eval = dynamo_optimizer(model.eval)
-
-    model.add_context(optimize_ddp_context)
-
-=======
     if args.torchdynamo == "fx2trt" and precision == "fp16":
         dynamo_optimizer = torchdynamo.optimize(torchdynamo.optimizations.backends.fx2trt_compiler_fp16)
     else:
@@ -68,5 +38,16 @@
         model.train = dynamo_optimizer(model.train)
     else:
         model.eval = dynamo_optimizer(model.eval)
->>>>>>> 437c740f
+
+    if args.optimize_dynamo_ddp:
+        @contextlib.contextmanager
+        def optimize_ddp_ctx(val: bool):
+            old_value = torchdynamo.config.optimize_ddp
+            try:
+                torchdynamo.config.optimize_ddp = val
+                yield
+            finally:
+                torchdynamo.config.optimize_ddp = old_value
+        model.add_context(lambda: optimize_ddp_ctx(True))
+
     torchdynamo.reset()