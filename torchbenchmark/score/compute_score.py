
"""
Compute the benchmark score given a frozen score configuration and current benchmark data.
"""
import argparse
import json
import math
import sys
import os
import re
import yaml
import importlib

from tabulate import tabulate
from pathlib import Path
from collections import defaultdict

SPEC_FILE_DEFAULT = "torchbenchmark/score/score.yml"
TARGET_SCORE_DEFAULT = 1000

<<<<<<< HEAD
class TorchBenchScore:
    def __init__(self, spec=SPEC_FILE_DEFAULT, target=TARGET_SCORE_DEFAULT):
        self.spec = spec
        self.target = target
        self.weights = None
        self.norm = None

    def setup_weights(self):
        """
        Calculates the static benchmark weights by iterating the spec
        file and constructs a dictionary with (key, value) pair
        is (task, weight_for_benchmark_per_task)

        The spec here can be user defined .yaml file or if no spec is defined,
        the default score.yaml is used.
        """
        # Load the spec file
        with open(self.spec) as spec_file:
            spec = yaml.full_load(spec_file)

        self.weights = defaultdict(float)
        category_spec = spec['hierarchy']['model']
        domain_weight = 1.0/ len(category_spec)
        for domain in category_spec:
            tasks = category_spec[domain]
            task_weight = 1.0 / len(tasks)
            for task in tasks:
                benchmarks = tasks[task]
                benchmark_weight = 1.0 / len(benchmarks)
                self.weights[task] = domain_weight * task_weight * benchmark_weight

    def setup_benchmark_norms(self, data):
        """
        Helper function which gets the normalization values per benchmark
        by going through the reference data file.

        This reference data can be user provided or by default the first file
        in the directory of data files is considered as the reference data file
        """
        self.norm = {b['name']: b['stats']['mean'] for b in data['benchmarks']}

    def _get_model_task(self, model_name):
        """
        Helper function which extracts the task the model belongs to
        by iterating over the Model attributes.
        """
        MODEL_PATH="../../models"
        p = Path(__file__).parent.joinpath(MODEL_PATH + model_name)
        if(p):
            module = importlib.import_module(f'torchbenchmark.models.{model_name}', package=__name__)
            Model = getattr(module, 'Model')
        return Model.task.value

    def _get_benchmark_configuration(self, b):
        """
        This helper function extracts the configuration details
        from the benchmark name.
        For eg., if benchmark_name = test_eval[pytorch_struct-cuda-jit]
                test, device, mode = eval, cuda, jit
                model_name = pytorch_struct

        This helper also extracts the task and model_name of the benchmark
        The function returns a tuple of the configs, model task, model_name
        """
        test, device, mode = "train", "cuda", "eager"
        if "eval" in b: test = "eval"
        if "cpu" in b: device = "cpu"
        if "jit" in b: mode = "jit"

        # Extract the model name from the benchmark b
        model_name = (re.findall(r'\[(.*)\-'+device, b))[0]

        # Get the Model task value by reading the Model attributes.
        task = self._get_model_task(model_name)
        return (test, device, mode), task, model_name

    def _construct_benchmark_run_db(self, data):
        """
        Construct a benchmark database by going over through the data file
        for the run and update the dictionary by task and model_name

        For eg., the (key, value) for this dictionary is of the form
        [generation][pytorch_stargan] = [(1.2, (eval, cuda, jit),
                                        test_eval[pytorch_stargan-cuda-jit])]
        """
        found_benchmarks = defaultdict(lambda: defaultdict(list))

        for b in data['benchmarks']:
            name, mean = b['name'], b['stats']['mean']
            config, task, model_name = self._get_benchmark_configuration(name)
            # Append the tuple(mean, config, model_name) for all the configs the
            # benchmark was run with.
            found_benchmarks[task][model_name].append((mean, config, name))
        return found_benchmarks

    def get_score_per_config(self, data):
        """
        This function iterates over found benchmark dictionary
        and calculates the weight_sum and benchmark_score.
        A score_db is then constructed to calculate the cumulative
        score per config. Here config refers to device, mode and test
        configurations the benchmark was run on.

        For eg., if the benchmark was run in eval mode on a GPU in Torchscript JIT,
                    config = (train, cuda, jit)

        This helper returns the score_db .

        """
        found_benchmarks = self._construct_benchmark_run_db(data)
        score_db = defaultdict(float)

        for task, models in found_benchmarks.items():
            for name, all_configs in models.items():
                weight = self.weights[task] * (1.0/len(all_configs))
                for mean, config, benchmark in all_configs:
                    benchmark_score = weight * math.log(self.norm[benchmark] / mean)
                    score_db[config] += benchmark_score

        return score_db

    def compute_score(self, data):
        """
        This API calculates the total score for all the benchmarks
        that was run  by reading the data (.json) file.
        The weights are then calibrated to the target score.
        """
        if self.norm is None:
            self.setup_benchmark_norms(data)
        if self.weights is None:
            self.setup_weights()

        score = 0.0
        score_db = self.get_score_per_config(data)
        score = sum(score_db.values())
        score = self.target * math.exp(score)
        return score
=======
def get_benchmark_norms(data):
    """
    Helper function which gets the normalization values per benchmark
    by going through the reference data file.

    This reference data can be user provided or by default the first file
    in the directory of data files is considered as the reference data file
    """
    benchmark_norms = {b['name']: b['stats']['mean'] for b in data['benchmarks']}
    return benchmark_norms

def get_weights_from_spec(spec):
    """
    Calculates the static benchmark weights by iterating the spec
    file and constructs a b_weight dictionary with (key, value) pair
    is (task, weight_for_benchmark_per_task)

    The spec here can be user defined .yaml file or if no spec is defined,
    the default score.yaml is used
    """
    b_weight = defaultdict(float)
    category_spec = spec['hierarchy']['model']
    domain_weight = 1.0/ len(category_spec)
    for domain in category_spec:
        tasks = category_spec[domain]
        task_weight = 1.0 / len(tasks)
        for task in tasks:
            benchmarks = tasks[task]
            benchmark_weight = 1.0 / len(benchmarks)
            b_weight[task] = domain_weight * task_weight * benchmark_weight

    return b_weight


def get_benchmark_configuration(b):
    """
    This helper function extracts the configuration details
    from the benchmark name.
    For eg., if benchmark_name = test_eval[pytorch_struct-cuda-jit]
            test, device, mode = eval, cuda, jit
            model_name = pytorch_struct

    This helper also extracts the task and model_name of the benchmark
    The function returns a tuple of the configs, model task, model_name
    """
    test, device, mode = "train", "cuda", "eager"
    if "eval" in b:
        test = "eval"
    if "cpu" in b:
        device = "cpu"
    if "jit" in b:
        mode = "jit"

    # Extract the model name from the benchmark b
    pos1 = b.index("[")
    pos2 = b.index("-"+device)
    model_name = b[pos1+1:pos2]

    # Get the Model task value by reading the Model attributes.
    p = Path(__file__).parent.joinpath('../../models/'+ model_name)
    if(p):
        module = importlib.import_module(f'torchbenchmark.models.{model_name}', package=__name__)
        Model = getattr(module, 'Model')
    return (test, device, mode), Model.task.value, model_name

def construct_benchmark_run_db(data):
    """
    Construct a benchmark database by going over through the data file
    for the run and update the dictionary by task and model_name

    For eg., the (key, value) for this dictionary is of the form
    [generation][pytorch_stargan] = [(1.2, (eval, cuda, jit),
                                    test_eval[pytorch_stargan-cuda-jit])]
    """
    found_benchmarks = defaultdict(dict)

    for b in data['benchmarks']:
        name, mean = b['name'], b['stats']['mean']
        config, task, model_name = get_benchmark_configuration(name)
        if not found_benchmarks[task]:
            found_benchmarks[task] = defaultdict(list)
        # Append the tuple(mean, config, model_name) for all the configs the
        # benchmark was run with.
        found_benchmarks[task][model_name].append((mean, config, name))
    return found_benchmarks

def get_score_per_config(data, b_weight, norm):
    """
    This function iterates over found benchmark dictionary
    and calculates the weight_sum and benchmark_score.
    A score_db is then constructed to calculate the cummulative
    score per config. Here config refers to device, mode and test
    configurations the benchmark was run on.

    For eg., if the benchmark was run in eval mode on a GPU in Torchscript JIT,
                config = (train, cuda, jit)

    This helper returns the score_db .

    """
    found_benchmarks = construct_benchmark_run_db(data)
    weight_sum = 0.0
    score_db = defaultdict(float)

    for task, models in found_benchmarks.items():
        for name, all_configs in models.items():
            weight = b_weight[task] * (1.0/len(all_configs))
            for mean, config, benchmark in all_configs:
                weight_sum += weight
                benchmark_score = weight * math.log(norm[benchmark] / mean)
                score_db[config] += benchmark_score

    assert abs(weight_sum - 1.0) < 1e-6, f"Bad configuration, weights don't sum to 1, but {weight_sum}"
    return score_db

def compute_score(weight_db, data, target, norm):
    """
    This API calculates the total score for all the benchmarks
    that was run  by reading the data (.json) file.
    The weights are then calibrated to the target score.

    # TODO:
    # score_db: score_per_config for now is just calculated.
    # This needs to passed to plot_sweep.py to plot all the
    # scores per config.
    """
    score = 0.0
    score_db = get_score_per_config(data, weight_db, norm)

    for config, scores in score_db.items():
        score += scores
        score_db[config] = target * math.exp(scores * 0.125)

    score = target * math.exp(score)
    return score
>>>>>>> aa802a41
<|MERGE_RESOLUTION|>--- conflicted
+++ resolved
@@ -17,12 +17,26 @@
 
 SPEC_FILE_DEFAULT = "torchbenchmark/score/score.yml"
 TARGET_SCORE_DEFAULT = 1000
+TORCHBENCH_V0_SCORE = "torchbenchmark/score/torchbench_0.0.yaml"
+TORCHBENCH_V1_SCORE = "" # Placeholder for v1 score
 
-<<<<<<< HEAD
+def _get_model_task(model_name):
+    """
+    Helper function which extracts the task the model belongs to
+    by iterating over the Model attributes.
+    """
+    MODEL_PATH="../../models"
+    p = Path(__file__).parent.joinpath(MODEL_PATH + model_name)
+    if(p):
+        module = importlib.import_module(f'torchbenchmark.models.{model_name}', package=__name__)
+        Model = getattr(module, 'Model')
+    return Model.task.value
+
 class TorchBenchScore:
-    def __init__(self, spec=SPEC_FILE_DEFAULT, target=TARGET_SCORE_DEFAULT):
+    def __init__(self, spec=SPEC_FILE_DEFAULT, target=TARGET_SCORE_DEFAULT, ref_data=None):
         self.spec = spec
         self.target = target
+        self.ref_data = ref_data
         self.weights = None
         self.norm = None
 
@@ -31,13 +45,13 @@
         Calculates the static benchmark weights by iterating the spec
         file and constructs a dictionary with (key, value) pair
         is (task, weight_for_benchmark_per_task)
-
-        The spec here can be user defined .yaml file or if no spec is defined,
-        the default score.yaml is used.
         """
         # Load the spec file
-        with open(self.spec) as spec_file:
-            spec = yaml.full_load(spec_file)
+        if Path(self.spec).exists():
+            with open(self.spec) as spec_file:
+                spec = yaml.full_load(spec_file)
+        else:
+            raise ValueError("File {file} doesn't exist".format(file=self.spec))
 
         self.weights = defaultdict(float)
         category_spec = spec['hierarchy']['model']
@@ -50,69 +64,20 @@
                 benchmark_weight = 1.0 / len(benchmarks)
                 self.weights[task] = domain_weight * task_weight * benchmark_weight
 
-    def setup_benchmark_norms(self, data):
+    def setup_benchmark_norms(self):
         """
         Helper function which gets the normalization values per benchmark
         by going through the reference data file.
-
-        This reference data can be user provided or by default the first file
-        in the directory of data files is considered as the reference data file
         """
-        self.norm = {b['name']: b['stats']['mean'] for b in data['benchmarks']}
-
-    def _get_model_task(self, model_name):
-        """
-        Helper function which extracts the task the model belongs to
-        by iterating over the Model attributes.
-        """
-        MODEL_PATH="../../models"
-        p = Path(__file__).parent.joinpath(MODEL_PATH + model_name)
-        if(p):
-            module = importlib.import_module(f'torchbenchmark.models.{model_name}', package=__name__)
-            Model = getattr(module, 'Model')
-        return Model.task.value
-
-    def _get_benchmark_configuration(self, b):
-        """
-        This helper function extracts the configuration details
-        from the benchmark name.
-        For eg., if benchmark_name = test_eval[pytorch_struct-cuda-jit]
-                test, device, mode = eval, cuda, jit
-                model_name = pytorch_struct
-
-        This helper also extracts the task and model_name of the benchmark
-        The function returns a tuple of the configs, model task, model_name
-        """
-        test, device, mode = "train", "cuda", "eager"
-        if "eval" in b: test = "eval"
-        if "cpu" in b: device = "cpu"
-        if "jit" in b: mode = "jit"
-
-        # Extract the model name from the benchmark b
-        model_name = (re.findall(r'\[(.*)\-'+device, b))[0]
-
-        # Get the Model task value by reading the Model attributes.
-        task = self._get_model_task(model_name)
-        return (test, device, mode), task, model_name
-
-    def _construct_benchmark_run_db(self, data):
-        """
-        Construct a benchmark database by going over through the data file
-        for the run and update the dictionary by task and model_name
-
-        For eg., the (key, value) for this dictionary is of the form
-        [generation][pytorch_stargan] = [(1.2, (eval, cuda, jit),
-                                        test_eval[pytorch_stargan-cuda-jit])]
-        """
-        found_benchmarks = defaultdict(lambda: defaultdict(list))
-
-        for b in data['benchmarks']:
-            name, mean = b['name'], b['stats']['mean']
-            config, task, model_name = self._get_benchmark_configuration(name)
-            # Append the tuple(mean, config, model_name) for all the configs the
-            # benchmark was run with.
-            found_benchmarks[task][model_name].append((mean, config, name))
-        return found_benchmarks
+        if self.ref_data in [TORCHBENCH_V0_SCORE, TORCHBENCH_V1_SCORE]:
+            if Path(self.ref_data).exists():
+                with open(self.ref_data) as ref_file:
+                    ref = yaml.full_load(ref_file)
+                self.norm = {b: ref['benchmarks'][b]['norm'] for b in ref['benchmarks']}
+            else:
+                raise ValueError ("File {file} doesn't exist ".format(file=self.ref_data))
+        else:
+            self.norm = {b['name']: b['stats']['mean'] for b in self.ref_data['benchmarks']}
 
     def get_score_per_config(self, data):
         """
@@ -128,8 +93,20 @@
         This helper returns the score_db .
 
         """
-        found_benchmarks = self._construct_benchmark_run_db(data)
+        found_benchmarks = defaultdict(lambda: defaultdict(list))
         score_db = defaultdict(float)
+
+        # Construct a benchmark database by going over through the data file
+        # for the run and update the dictionary by task and model_name
+        for b in data['benchmarks']:
+            name, mean = b['name'], b['stats']['mean']
+            # Extract model_name, test, device and mode from the benchmark name
+            test, model_name, device, mode = re.match(r"test_(.*)\[(.*)\-(.*)\-(.*)\]", name).groups()
+            config = (test, device, mode)
+            task = _get_model_task(model_name)
+            # Append the tuple(mean, config, model_name) for all the configs the
+            # benchmark was run with.
+            found_benchmarks[task][model_name].append((mean, config, name))
 
         for task, models in found_benchmarks.items():
             for name, all_configs in models.items():
@@ -147,7 +124,8 @@
         The weights are then calibrated to the target score.
         """
         if self.norm is None:
-            self.setup_benchmark_norms(data)
+            if self.ref_data is None: self.ref_data = data
+            self.setup_benchmark_norms()
         if self.weights is None:
             self.setup_weights()
 
@@ -155,141 +133,4 @@
         score_db = self.get_score_per_config(data)
         score = sum(score_db.values())
         score = self.target * math.exp(score)
-        return score
-=======
-def get_benchmark_norms(data):
-    """
-    Helper function which gets the normalization values per benchmark
-    by going through the reference data file.
-
-    This reference data can be user provided or by default the first file
-    in the directory of data files is considered as the reference data file
-    """
-    benchmark_norms = {b['name']: b['stats']['mean'] for b in data['benchmarks']}
-    return benchmark_norms
-
-def get_weights_from_spec(spec):
-    """
-    Calculates the static benchmark weights by iterating the spec
-    file and constructs a b_weight dictionary with (key, value) pair
-    is (task, weight_for_benchmark_per_task)
-
-    The spec here can be user defined .yaml file or if no spec is defined,
-    the default score.yaml is used
-    """
-    b_weight = defaultdict(float)
-    category_spec = spec['hierarchy']['model']
-    domain_weight = 1.0/ len(category_spec)
-    for domain in category_spec:
-        tasks = category_spec[domain]
-        task_weight = 1.0 / len(tasks)
-        for task in tasks:
-            benchmarks = tasks[task]
-            benchmark_weight = 1.0 / len(benchmarks)
-            b_weight[task] = domain_weight * task_weight * benchmark_weight
-
-    return b_weight
-
-
-def get_benchmark_configuration(b):
-    """
-    This helper function extracts the configuration details
-    from the benchmark name.
-    For eg., if benchmark_name = test_eval[pytorch_struct-cuda-jit]
-            test, device, mode = eval, cuda, jit
-            model_name = pytorch_struct
-
-    This helper also extracts the task and model_name of the benchmark
-    The function returns a tuple of the configs, model task, model_name
-    """
-    test, device, mode = "train", "cuda", "eager"
-    if "eval" in b:
-        test = "eval"
-    if "cpu" in b:
-        device = "cpu"
-    if "jit" in b:
-        mode = "jit"
-
-    # Extract the model name from the benchmark b
-    pos1 = b.index("[")
-    pos2 = b.index("-"+device)
-    model_name = b[pos1+1:pos2]
-
-    # Get the Model task value by reading the Model attributes.
-    p = Path(__file__).parent.joinpath('../../models/'+ model_name)
-    if(p):
-        module = importlib.import_module(f'torchbenchmark.models.{model_name}', package=__name__)
-        Model = getattr(module, 'Model')
-    return (test, device, mode), Model.task.value, model_name
-
-def construct_benchmark_run_db(data):
-    """
-    Construct a benchmark database by going over through the data file
-    for the run and update the dictionary by task and model_name
-
-    For eg., the (key, value) for this dictionary is of the form
-    [generation][pytorch_stargan] = [(1.2, (eval, cuda, jit),
-                                    test_eval[pytorch_stargan-cuda-jit])]
-    """
-    found_benchmarks = defaultdict(dict)
-
-    for b in data['benchmarks']:
-        name, mean = b['name'], b['stats']['mean']
-        config, task, model_name = get_benchmark_configuration(name)
-        if not found_benchmarks[task]:
-            found_benchmarks[task] = defaultdict(list)
-        # Append the tuple(mean, config, model_name) for all the configs the
-        # benchmark was run with.
-        found_benchmarks[task][model_name].append((mean, config, name))
-    return found_benchmarks
-
-def get_score_per_config(data, b_weight, norm):
-    """
-    This function iterates over found benchmark dictionary
-    and calculates the weight_sum and benchmark_score.
-    A score_db is then constructed to calculate the cummulative
-    score per config. Here config refers to device, mode and test
-    configurations the benchmark was run on.
-
-    For eg., if the benchmark was run in eval mode on a GPU in Torchscript JIT,
-                config = (train, cuda, jit)
-
-    This helper returns the score_db .
-
-    """
-    found_benchmarks = construct_benchmark_run_db(data)
-    weight_sum = 0.0
-    score_db = defaultdict(float)
-
-    for task, models in found_benchmarks.items():
-        for name, all_configs in models.items():
-            weight = b_weight[task] * (1.0/len(all_configs))
-            for mean, config, benchmark in all_configs:
-                weight_sum += weight
-                benchmark_score = weight * math.log(norm[benchmark] / mean)
-                score_db[config] += benchmark_score
-
-    assert abs(weight_sum - 1.0) < 1e-6, f"Bad configuration, weights don't sum to 1, but {weight_sum}"
-    return score_db
-
-def compute_score(weight_db, data, target, norm):
-    """
-    This API calculates the total score for all the benchmarks
-    that was run  by reading the data (.json) file.
-    The weights are then calibrated to the target score.
-
-    # TODO:
-    # score_db: score_per_config for now is just calculated.
-    # This needs to passed to plot_sweep.py to plot all the
-    # scores per config.
-    """
-    score = 0.0
-    score_db = get_score_per_config(data, weight_db, norm)
-
-    for config, scores in score_db.items():
-        score += scores
-        score_db[config] = target * math.exp(scores * 0.125)
-
-    score = target * math.exp(score)
-    return score
->>>>>>> aa802a41
+        return score