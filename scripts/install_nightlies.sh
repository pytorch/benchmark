--- conflicted
+++ resolved
@@ -3,19 +3,11 @@
 
 . ~/miniconda3/etc/profile.d/conda.sh
 conda activate base
-<<<<<<< HEAD
-# conda install -y pytorch torchvision -c pytorch-nightly
-
-# Changing to pip to work around https://github.com/pytorch/pytorch/issues/49375
-pip install numpy
-pip install --pre torch torchvision -f https://download.pytorch.org/whl/nightly/cu102/torch_nightly.html
-=======
 
 # conda install -y pytorch torchvision -c pytorch-nightly
 # Changing to pip to work around https://github.com/pytorch/pytorch/issues/49375
 pip install -q numpy
 pip install -q --pre torch torchvision -f https://download.pytorch.org/whl/nightly/cu110/torch_nightly.html
->>>>>>> c0c4d9dc
 
 # separating to debug issue where when installing all 3 this error printed
 # 
@@ -25,11 +17,6 @@
 # Specifications:
 #
 #   - torchtext -> python[version='>=2.7,<2.8.0a0|>=3.5,<3.6.0a0']
-<<<<<<< HEAD
-# conda install -y torchtext -c pytorch-nightly
-pip install --pre torchtext -f https://download.pytorch.org/whl/nightly/cu102/torch_nightly.html
-=======
 
 # conda install -y torchtext -c pytorch-nightly
-pip install -q --pre torchtext -f https://download.pytorch.org/whl/nightly/cu110/torch_nightly.html
->>>>>>> c0c4d9dc
+pip install -q --pre torchtext -f https://download.pytorch.org/whl/nightly/cu110/torch_nightly.html